# Copyright 2018 The RLgraph authors, All Rights Reserved.
#
# Licensed under the Apache License, Version 2.0 (the "License");
# you may not use this file except in compliance with the License.
# You may obtain a copy of the License at
#
#     http://www.apache.org/licenses/LICENSE-2.0
#
# Unless required by applicable law or agreed to in writing, software
# distributed under the License is distributed on an "AS IS" BASIS,
# WITHOUT WARRANTIES OR CONDITIONS OF ANY KIND, either express or implied.
# See the License for the specific language governing permissions and
# limitations under the License.
# ==============================================================================

from __future__ import absolute_import
from __future__ import division
from __future__ import print_function

import multiprocessing

from rlgraph.utils.rlgraph_error import RLGraphError
from rlgraph import get_backend
from rlgraph.spaces.space import Space
from rlgraph.spaces.containers import ContainerSpace
from rlgraph.utils.specifiable import Specifiable
from rlgraph.utils.util import force_list, dtype

if get_backend() == "tf":
    import tensorflow as tf
    #nest = tf.contrib.framework.nest
    #from tensorflow.python.util import function_utils


class SpecifiableServer(Specifiable):
    """
    A class that creates a separate python process ("server") which runs an arbitrary Specifiable object.

    This is useful - for example - to run RLgraph Environments (which are Specifiables) in a highly parallelized and
    in-graph fashion for faster Agent-Environment stepping.
    """

    # Class instances get registered/deregistered here.
    INSTANCES = list()

    def __init__(self, class_, spec, output_spaces, shutdown_method=None):
        """
        Args:
            class_ (type): The class to use for constructing the Specifiable from spec. This class needs to be
                a child class of Specifiable (with a __lookup_classes__ property).
            spec (dict): The specification dict that will be used to construct the Specifiable.
            output_spaces (Union[callable,Dict[str,Space]]): A callable that takes a method_name as argument
                and returns the Space(s) that this method (on the Specifiable object) would return. Alternatively:
                A dict with key=method name and value=Space(s).
            shutdown_method (Optional[str]): An optional name of a shutdown method that will be called on the
                Specifiable object before "server" shutdown to give the Specifiable a chance to clean up.
                The Specifiable must implement this method.
            #flatten_output_dicts (bool): Whether output dictionaries should be flattened to tuples and then
            #    returned.
        """
        super(SpecifiableServer, self).__init__()

        self.class_ = class_
        self.spec = spec
        # If dict: Process possible specs so we don't have to do this during calls.
        if isinstance(output_spaces, dict):
            self.output_spaces = dict()
            for method_name, space_spec in output_spaces.items():
                if isinstance(space_spec, (tuple, list)):
                    self.output_spaces[method_name] = [Space.from_spec(spec) if spec is not None else
                                                       None for spec in space_spec]
                else:
                    self.output_spaces[method_name] = Space.from_spec(space_spec) if space_spec is not None else None
        else:
            self.output_spaces = output_spaces
        self.shutdown_method = shutdown_method

        # The process in which the Specifiable will run.
        self.process = None
        # The out-pipe to send commands (method calls) to the server process.
        self.out_pipe = None
        # The in-pipe to receive "ready" signal from the server process.
        self.in_pipe = None

        # Register this object with the class.
        self.INSTANCES.append(self)

    def __getattr__(self, method_name):
        """
        Returns a function that will create a server-call (given method_name must be one of the Specifiable object)
        from within the backend-specific graph.

        Args:
            method_name (str): The method to call on the Specifiable.
            #return_slots (Optional[List[int]]): An optional list of return slots to use. None for using all return
            #    values.

        Returns:
            callable: The callable to be executed when getting the given method name (of the Specifiable object
                (running inside the SpecifiableServer).
        """
        def call(*args):
            #kwargs = dict(zip(function_utils.fn_args(getattr(self.class_, method_name))[1:], args))
            #specs = self.class_._tensor_specs(method_name, kwargs, self._constructor_kwargs)

            #if specs is None:
            #    raise ValueError(
            #        'No tensor specifications were provided for: %s' % method_name)

            if isinstance(self.output_spaces, dict):
                assert method_name in self.output_spaces, "ERROR: Method '{}' not specified in output_spaces: {}!".\
                    format(method_name, self.output_spaces)
                specs = self.output_spaces[method_name]
            else:
                specs = self.output_spaces(method_name)

            if specs is None:
                raise RLGraphError(
                    "No Space information received for method '{}:{}'".format(self.class_.__name__, method_name)
                )

            # TODO: build tensor-specs
            tensor_specs = None  # self.class_._tensor_specs(method_name, kwargs, self._constructor_kwargs)

            #flat_dtypes = nest.flatten(nest.map_structure(lambda s: s.dtype, specs))
            #flat_shapes = nest.flatten(nest.map_structure(lambda s: s.shape, specs))

            dtypes = list()
            shapes = list()
            return_slots = list()
            for i, space in enumerate(force_list(specs)):
                assert not isinstance(space, ContainerSpace)
                # Expecting an op (space 0).
                if space == 0:
                    dtypes.append(0)
                    shapes.append(0)
                    return_slots.append(i)
                # Expecting a tensor.
                elif space is not None:
                    dtypes.append(dtype(space.dtype))
                    shapes.append(space.shape)
                    return_slots.append(i)

            if get_backend() == "tf":
                #def quick_flatten_dict(dict_, start_slot):
                #    ret = tuple(res for slot, (key, res) in enumerate(sorted(dict_.items())) if slot + start_slot in
                #                return_slots)
                #    # print("after quick flatten dict: returning {}".format(ret))
                #    return ret

                # This function will send the method-call-comment via the out-pipe to the remote (server) Specifiable
                # object - all in-graph - and return the results to be used further by other graph ops.
                def py_call(*args_):
                    try:
                        #print("Sending args '{}' through pipe!".format(args))
                        self.out_pipe.send(args_)
                        result_ = self.out_pipe.recv()
                        #print("Received results_ '{}'.".format(result_))

                        # If an error occurred, it'll be passed back through the pipe.
                        if isinstance(result_, Exception):
                            raise result_
                        elif result_ is not None:
                            return result_

                        # Dict output. Flatten to tuple, then filter out the return
                        # values according to return_slots.
                        #elif isinstance(result_, dict):
                        #    return tuple(res for slot, (key, res) in enumerate(sorted(result_.items())) if slot in
                        #                 return_slots) #quick_flatten_dict(result_, 0)
                        ## Regular result. Filter out the return values according to return_slots.
                        #elif isinstance(result_, tuple):
                        #    #return tuple((np.asarray(r, dtype=np.float32, order="C") if type(r) == float else r) for slot, r in enumerate(result_) if slot in return_slots)
                        #    #print("return slots={}".format(return_slots))
                        #    ret = list()
                        #    slot = 0
                        #    for i, r in enumerate(result_):
                        #        if slot in return_slots:
                        #            if not isinstance(r, dict):
                        #                #print("no dict, append {}".format(r))
                        #                ret.append(r)
                        #                slot += 1
                        #            else:
                        #                #print("QUICK flattening. {}".format(r))
                        #                flat_dict = tuple(
                        #                    res for s, (key, res) in enumerate(sorted(r.items())) if
                        #                    s + slot in return_slots
                        #                )  #quick_flatten_dict(r, slot)
                        #                ret.extend(flat_dict)
                        #                slot += len(flat_dict)
                        #        else:
                        #            #print("skipped slot={}".format(slot))
                        #            slot += 1
                        #    #print("returning {}".format(ret))
                        #    return tuple(ret)
                        #else:
                        #    #return np.asarray(result_, dtype=np.float32, order="C") if type(result_) == float else result_
                        #    return result_
                    except Exception as e:
                        if isinstance(e, IOError):
                            raise StopIteration()  # Clean exit.
                        else:
                            raise
                results = tf.py_func(py_call, (method_name,) + tuple(args), dtypes, name=method_name)

                # Force known shapes on the returned tensors.
                for i, (result, shape) in enumerate(zip(results, shapes)):
                    # Not an op (which have shape=0).
                    if shape != 0:
                        result.set_shape(shape)
            else:
                raise NotImplementedError

            return results[0] if len(dtypes) == 1 else tuple(results)

        return call

    def start(self):
        # Create the in- and out- pipes to communicate with the proxy-Specifiable.
        self.out_pipe, self.in_pipe = multiprocessing.Pipe()
        # Create and start the process passing it the spec to construct the desired Specifiable object..
        self.process = multiprocessing.Process(
            target=self.run, args=(self.class_, self.spec, self.in_pipe, self.shutdown_method)
        )
        self.process.start()

        # Wait for the "ready" signal (which is None).
        result = self.out_pipe.recv()

        # Check whether there were construction errors.
        if isinstance(result, Exception):
            raise result

    def stop(self):  #, session):
        try:
            self.out_pipe.send(None)
            self.out_pipe.close()
        except IOError:
            pass
        self.process.join()

    @staticmethod
    def run(class_, spec, in_pipe, shutdown_method=None):
        proxy_object = None
        try:
            # Construct the Specifiable object.
            print("SpecifiableServer: Constructing Specifiable object. ...")
            proxy_object = class_.from_spec(spec)
            print("SpecifiableServer: Done constructing Specifiable object '{}'. Sending 'ready' signal "
                  "...".format(proxy_object))

            # Send the ready signal (no errors).
            in_pipe.send(None)

            # Start a server-loop waiting for method call requests.
            while True:
                command = in_pipe.recv()

                # "close" signal (None) -> End this process.
                if command is None:
                    # Give the proxy_object a chance to clean up via some `shutdown_method`.
                    if shutdown_method is not None and hasattr(proxy_object, shutdown_method):
                        print("SpecifiableServer: Calling shutdown method '{}'. ...".format(shutdown_method))
                        getattr(proxy_object, shutdown_method)()
                    print("SpecifiableServer: Closing pipe.")
                    in_pipe.close()
                    return

                # Call the method with the given args.
                method_name = command[0].decode()  # must decode here as method_name comes in as bytes
                # print(method_name + " is called on Server.")
                inputs = command[1:]
                results = getattr(proxy_object, method_name)(*inputs)

                # Send return values back to caller.
                in_pipe.send(results)

        # If something happens during the construction and proxy run phase, pass the exception back through our pipe.
        except Exception as e:
            # Try to clean up.
            if proxy_object is not None and shutdown_method is not None and hasattr(proxy_object, shutdown_method):
                try:
                    getattr(proxy_object, shutdown_method)()
                except:
                    pass
            # Send the exception back so the main process knows what's going on.
            in_pipe.send(e)


if get_backend() == "tf":
    class SpecifiableServerHook(tf.train.SessionRunHook):
        """
        A hook for a tf.MonitoredSession that takes care of automatically starting and stopping
        SpecifiableServer objects.
        """
        def __init__(self):
            self.specifiable_buffer = list()

        def begin(self):
            """
            Starts all registered RLGraphProxyProcess processes.
            """
            tf.logging.info('Starting specifiable server hooks from registry: {}'.format(SpecifiableServer.INSTANCES))

            #tp = multiprocessing.pool.ThreadPool()
            #tp.map(lambda server: server.start(), SpecifiableServer.INSTANCES)

            for server in SpecifiableServer.INSTANCES:
                server.start()

            #tp.close()
            #tp.join()
            tf.logging.info('Started all server hooks.')

            # Erase all SpecifiableServers as we open the Session (after having started all of them),
            # so new ones can get registered.
<<<<<<< HEAD
            #self.specifiable_buffer = SpecifiableServer.INSTANCES[:]  # copy list
            #SpecifiableServer.INSTANCES.clear()
=======
            # self.specifiable_buffer = SpecifiableServer.INSTANCES[:]  # copy list
            # SpecifiableServer.INSTANCES.clear()
>>>>>>> b1bf2067

        def end(self, session):
            #tp = multiprocessing.pool.ThreadPool()
            #tp.map(lambda server: server.stop(), self.specifiable_buffer)
            #tp.close()
            #tp.join()
            #for server in self.specifiable_buffer:
            for server in SpecifiableServer.INSTANCES:
                server.stop()


<|MERGE_RESOLUTION|>--- conflicted
+++ resolved
@@ -302,33 +302,28 @@
             """
             tf.logging.info('Starting specifiable server hooks from registry: {}'.format(SpecifiableServer.INSTANCES))
 
-            #tp = multiprocessing.pool.ThreadPool()
-            #tp.map(lambda server: server.start(), SpecifiableServer.INSTANCES)
-
-            for server in SpecifiableServer.INSTANCES:
-                server.start()
-
-            #tp.close()
-            #tp.join()
+            tp = multiprocessing.pool.ThreadPool()
+            tp.map(lambda server: server.start(), SpecifiableServer.INSTANCES)
+
+            #for server in SpecifiableServer.INSTANCES:
+            #    server.start()
+
+            tp.close()
+            tp.join()
             tf.logging.info('Started all server hooks.')
 
             # Erase all SpecifiableServers as we open the Session (after having started all of them),
             # so new ones can get registered.
-<<<<<<< HEAD
             #self.specifiable_buffer = SpecifiableServer.INSTANCES[:]  # copy list
             #SpecifiableServer.INSTANCES.clear()
-=======
-            # self.specifiable_buffer = SpecifiableServer.INSTANCES[:]  # copy list
-            # SpecifiableServer.INSTANCES.clear()
->>>>>>> b1bf2067
 
         def end(self, session):
-            #tp = multiprocessing.pool.ThreadPool()
+            tp = multiprocessing.pool.ThreadPool()
             #tp.map(lambda server: server.stop(), self.specifiable_buffer)
-            #tp.close()
-            #tp.join()
+            tp.map(lambda server: server.stop(), SpecifiableServer.INSTANCES)
+            tp.close()
+            tp.join()
             #for server in self.specifiable_buffer:
-            for server in SpecifiableServer.INSTANCES:
-                server.stop()
-
-
+            #    server.stop()
+
+
