# Copyright 2018 The RLgraph authors. All Rights Reserved.
#
# Licensed under the Apache License, Version 2.0 (the "License");
# you may not use this file except in compliance with the License.
# You may obtain a copy of the License at
#
#     http://www.apache.org/licenses/LICENSE-2.0
#
# Unless required by applicable law or agreed to in writing, software
# distributed under the License is distributed on an "AS IS" BASIS,
# WITHOUT WARRANTIES OR CONDITIONS OF ANY KIND, either express or implied.
# See the License for the specific language governing permissions and
# limitations under the License.
# ==============================================================================

from __future__ import absolute_import
from __future__ import division
from __future__ import print_function

import copy

from rlgraph.utils import RLGraphError
from rlgraph.agents.agent import Agent
from rlgraph.components.common.dict_merger import DictMerger
from rlgraph.components.common.container_splitter import ContainerSplitter
from rlgraph.components.common.slice import Slice
from rlgraph.components.common.environment_stepper import EnvironmentStepper
from rlgraph.components.helpers.softmax import SoftMax
from rlgraph.components.layers.preprocessing.reshape import ReShape
from rlgraph.components.neural_networks.actor_component import ActorComponent
from rlgraph.components.loss_functions.impala_loss_function import IMPALALossFunction
from rlgraph.components.memories.fifo_queue import FIFOQueue
from rlgraph.components.papers.impala.impala_networks import LargeIMPALANetwork, SmallIMPALANetwork
from rlgraph.spaces import FloatBox, Dict, Tuple
from rlgraph.utils.util import default_dict


class IMPALAAgent(Agent):
    """
    An Agent implementing the IMPALA algorithm described in [1]. The Agent contains both learner and actor
    API-methods, which will be put into the graph depending on the type ().

    [1] IMPALA: Scalable Distributed Deep-RL with Importance Weighted Actor-Learner Architectures - Espeholt, Soyer,
        Munos et al. - 2018 (https://arxiv.org/abs/1802.01561)
    """

    standard_internal_states_space = Tuple(FloatBox(shape=(256,)), FloatBox(shape=(256,)), add_batch_rank=False)

    def __init__(self, discount=0.99, architecture="large", fifo_queue_spec=None, environment_spec=None,
                 weight_pg=None, weight_baseline=None, weight_entropy=None, worker_sample_size=20, **kwargs):
        """
        Args:
            discount (float): The discount factor gamma.
            architecture (str): Which IMPALA architecture to use. One of "small" or "large". Will be ignored if
                `network_spec` is given explicitly in kwargs. Default: "large".
            fifo_queue_spec (Optional[dict,FIFOQueue]): The spec for the FIFOQueue to use for the IMPALA algorithm.
            environment_spec (dict): The spec for constructing an Environment object for an actor-type IMPALA agent.
            weight_pg (float): See IMPALALossFunction Component.
            weight_baseline (float): See IMPALALossFunction Component.
            weight_entropy (float): See IMPALALossFunction Component.
            worker_sample_size (int): How many steps the actor will perform in the environment each sample-run.

        Keyword Args:
            type (str): One of "single", "actor" or "learner". Default: "single".
            num_actors (int): If type is "single", how many actors should be run in separate threads.
        """
        type_ = kwargs.pop("type", "single")
        assert type_ in ["single", "actor", "learner"]
        self.type = type_
        if self.type == "single":
            self.num_actors = kwargs.pop("num_actors", 1)
        else:
            self.num_actors = 0
        self.worker_sample_size = worker_sample_size

        # Network-spec by default is a "large architecture" IMPALA network.
        network_spec = kwargs.pop(
            "network_spec", LargeIMPALANetwork() if architecture == "large" else SmallIMPALANetwork()
        )
        action_adapter_spec = kwargs.pop("action_adapter_spec", dict(type="baseline-action-adapter"))

        # Depending on the job-type, remove the pieces from the Agent-spec/graph we won't need.
        exploration_spec = kwargs.pop("exploration_spec", None)
        optimizer_spec = kwargs.pop("optimizer_spec", None)
        observe_spec = kwargs.pop("observe_spec", None)

        # Run everything in a single process.
        if self.type == "single":
            environment_spec = environment_spec or dict(
                type="deepmind_lab", level_id="seekavoid_arena_01", observations=["RGB_INTERLEAVED", "INSTR"],
                frameskip=4
            )
            update_spec = kwargs.pop("update_spec", None)
        # Actors won't need to learn (no optimizer needed in graph).
        elif self.type == "actor":
            optimizer_spec = None
            update_spec = kwargs.pop("update_spec", dict(do_updates=False))
            environment_spec = environment_spec or dict(
                type="deepmind_lab", level_id="seekavoid_arena_01", observations=["RGB_INTERLEAVED", "INSTR"],
                frameskip=4
            )
        # Learners won't need to explore (act) or observe (insert into Queue).
        else:
            # Add prev-a/r to Dict state space.
            #state_space = copy.deepcopy(kwargs["state_space"])
            #state_space["previous_action"] = kwargs["action_space"]
            #state_space["previous_reward"] = FloatBox()
            #kwargs["state_space"] = state_space
            exploration_spec = None
            observe_spec = None
            update_spec = kwargs.pop("update_spec", None)
            environment_spec = None

        # Add previous-action/reward preprocessors to env-specific preprocessor spec.
        preprocessing_spec = kwargs.pop("preprocessing_spec", dict(preprocessors=dict()))
        # Flatten actions.
        preprocessing_spec["preprocessors"]["previous_action"] = [
            dict(type="reshape", flatten=True, flatten_categories=kwargs.get("action_space").num_categories)
        ]
        # Bump reward and convert to float32, so that it can be concatenated by the Concat layer.
        preprocessing_spec["preprocessors"]["previous_reward"] = [
            dict(type="reshape", new_shape=(1,)), dict(type="convert_type", to_dtype="float32")
        ]

        # Now that we fixed the Agent's spec, call the super constructor.
        super(IMPALAAgent, self).__init__(
            discount=discount,
            preprocessing_spec=preprocessing_spec,
            network_spec=network_spec,
            action_adapter_spec=action_adapter_spec,
            exploration_spec=exploration_spec,
            optimizer_spec=optimizer_spec,
            observe_spec=observe_spec,
            update_spec=update_spec,
            name=kwargs.pop("name", "impala-{}-agent".format(self.type)),
            **kwargs
        )
        # Manually set the reuse_variable_scope for our policies (actor: mu, learner: pi).
        self.policy.propagate_subcomponent_properties(dict(reuse_variable_scope="shared"))
        # Always use 1st learner as the parameter server for all policy variables.
        if self.execution_spec["mode"] == "distributed":
            self.policy.propagate_subcomponent_properties(dict(device=dict(variables="/job:learner/task:0/cpu")))

        # Check whether we have an RNN.
        self.has_rnn = self.neural_network.has_rnn()

        # Some FIFO-queue specs.
        self.fifo_queue_keys = ["preprocessed_states", "actions", "rewards", "terminals", "last_next_states",
                                "action_probs", "initial_internal_states"]
        self.fifo_record_space = fifo_queue_spec["record_space"] if "record_space" in fifo_queue_spec else Dict(
            {
                "preprocessed_states": self.preprocessor.get_preprocessed_space(
                    default_dict(copy.deepcopy(self.state_space), dict(
                        previous_action=self.action_space,
                        previous_reward=FloatBox()
                    ))
                ),
                "actions": self.action_space,
                "rewards": float,
                "terminals": bool,
                "last_next_states": default_dict(copy.deepcopy(self.state_space), dict(
                    previous_action=self.action_space,
                    previous_reward=FloatBox()
                )),
                "action_probs": FloatBox(shape=(self.action_space.num_categories,)),
                "initial_internal_states": self.internal_states_space
            }, add_batch_rank=False, add_time_rank=self.worker_sample_size
        )
        # Take away again time-rank from initial-states and last-next-state (these come in only for one time-step)
        self.fifo_record_space["last_next_states"] = self.fifo_record_space["last_next_states"].with_time_rank(1)
        self.fifo_record_space["initial_internal_states"] = \
            self.fifo_record_space["initial_internal_states"].with_time_rank(False)
        # Create our FIFOQueue (actors will enqueue, learner(s) will dequeue).
        self.fifo_queue = FIFOQueue.from_spec(
            fifo_queue_spec, reuse_variable_scope="shared-fifo-queue", only_insert_single_records=True,
            record_space=self.fifo_record_space,
            device="/job:learner/task:0" if self.execution_spec["mode"] == "distributed" else None
        )

        # Remove `states` key from input_spaces: not needed.
        del self.input_spaces["states"]

        # Add all our sub-components to the core.
        if self.type == "single":
            # Create a queue runner that takes care of pushing items into the queue from our actors.

            # TODO: backend specific
<<<<<<< HEAD
            #tf.train.add_queue_runner(tf.train.QueueRunner(self.fifo_queue.queue, enqueue_ops??))
=======

            #tf.train.add_queue_runner(tf.train.QueueRunner(self.fifo_queue.queue, []))
>>>>>>> b3b72344

            # Extend input Space definitions to this Agent's specific API-methods.
            self.input_spaces.update(dict(
                internal_states=self.internal_states_space.with_batch_rank(),
                time_step=int
            ))
            self.env_output_splitter = ContainerSplitter(tuple_length=8)
            self.fifo_output_splitter = ContainerSplitter(*self.fifo_queue_keys)

            # Slice some data from the EnvStepper (e.g only first internal states are needed).
            self.next_states_slicer = Slice(scope="next-states-slicer", squeeze=False)
            self.internal_states_slicer = Slice(scope="internal-states-slicer", squeeze=True)

            self.softmax = SoftMax()

            # Create an IMPALALossFunction with some parameters.
            self.loss_function = IMPALALossFunction(
                discount=self.discount, weight_pg=weight_pg, weight_baseline=weight_baseline,
                weight_entropy=weight_entropy
            )

            # Merge back to insert into FIFO.
            self.fifo_input_merger = DictMerger(*self.fifo_queue_keys)

            dummy_flattener = ReShape(flatten=True)  # dummy Flattener to calculate action-probs space
            self.environment_steppers = [EnvironmentStepper(
                environment_spec=environment_spec,
                actor_component_spec=ActorComponent(self.preprocessor, self.policy, self.exploration),
                state_space=self.state_space.with_batch_rank(),
                reward_space=float,  # TODO <- float64 for deepmind? may not work for other envs
                add_previous_action=True,
                add_previous_reward=True,
                add_action_probs=True,
                action_probs_space=dummy_flattener.get_preprocessed_space(self.action_space),
                scope="env-stepper-{}".format(i)
            ) for i in range(self.num_actors)]
            sub_components = [
                self.env_output_splitter, self.fifo_output_splitter, self.next_states_slicer,
                self.internal_states_slicer, self.fifo_input_merger, self.fifo_queue
            ]
            sub_components.extend(self.environment_steppers)

        elif self.type == "actor":
            # Extend input Space definitions to this Agent's specific API-methods.
            self.input_spaces.update(dict(
                #weights="variables:environment-stepper/actor-component/policy",
                internal_states=self.internal_states_space.with_batch_rank(),
                time_step=int
            ))
            # No learning, no loss function.
            self.loss_function = None
            # A Dict Splitter to split things from the EnvStepper.
            self.env_output_splitter = ContainerSplitter(tuple_length=8)
            # Slice some data from the EnvStepper (e.g only first internal states are needed).
            self.next_states_slicer = Slice(scope="next-states-slicer", squeeze=False)
            self.internal_states_slicer = Slice(scope="internal-states-slicer", squeeze=True)
            # Merge back to insert into FIFO.
            self.fifo_input_merger = DictMerger(*self.fifo_queue_keys)

            self.softmax = None

            dummy_flattener = ReShape(flatten=True)  # dummy Flattener to calculate action-probs space
            self.environment_stepper = EnvironmentStepper(
                environment_spec=environment_spec,
                actor_component_spec=ActorComponent(self.preprocessor, self.policy, self.exploration),
                state_space=self.state_space.with_batch_rank(),
                reward_space=float,  # TODO <- float64 for deepmind? may not work for other envs
                add_previous_action=True,
                add_previous_reward=True,
                add_action_probs=True,
                action_probs_space=dummy_flattener.get_preprocessed_space(self.action_space)
            )
            sub_components = [
                self.environment_stepper, self.env_output_splitter, self.next_states_slicer,
                self.internal_states_slicer, self.fifo_input_merger, self.fifo_queue
            ]
        # Learner.
        else:
            self.environment_stepper = None

            # A Dict splitter to split up items from the queue.
            self.fifo_input_merger = None
            self.fifo_output_splitter = ContainerSplitter(*self.fifo_queue_keys)
            self.next_states_slicer = None
            self.internal_states_slicer = None

            self.softmax = SoftMax()

            # Create an IMPALALossFunction with some parameters.
            self.loss_function = IMPALALossFunction(
                discount=self.discount, weight_pg=weight_pg, weight_baseline=weight_baseline,
                weight_entropy=weight_entropy
            )

            sub_components = [self.fifo_queue, self.fifo_output_splitter, self.preprocessor, self.policy,
                              self.softmax, self.loss_function, self.optimizer]

        # Add all the agent's sub-components to the root.
        self.root_component.add_components(*sub_components)

        # Define the Agent's (root Component's) API.
        self.define_api_methods(*sub_components)

        # markup = get_graph_markup(self.graph_builder.root_component)
        # print(markup)
        if self.auto_build:
            self._build_graph([self.root_component], self.input_spaces, self.optimizer)
            self.graph_built = True

    def define_api_methods(self, *sub_components):
        # TODO: Unify agents with/w/o synchronizable policy.
        # TODO: Unify Agents with/w/o get_action method (w/ env-stepper vs w/o).
        #global_scope_base = "environment-stepper/actor-component/" if self.type == "actor" else ""
        #super(IMPALAAgent, self).define_api_methods(
        #    global_scope_base+"policy",
        #    global_scope_base+"dict-preprocessor-stack"
        #)

        # Assemble the specific agent.
        if self.type == "single":
            self.define_api_methods_single(*sub_components)
        elif self.type == "actor":
            self.define_api_methods_actor(*sub_components)
        else:
            self.define_api_methods_learner(*sub_components)

    def define_api_methods_single(self, env_output_splitter, fifo_output_splitter,
                                  next_states_slicer, internal_states_slicer, fifo_input_merger, fifo_queue,
                                  *environment_steppers):
        def all_actors_perform_n_steps_and_insert_into_fifo():
            pass

    def define_api_methods_actor(self, env_stepper, splitter, next_states_slicer, internal_states_slicer, merger,
                                 fifo_queue):
        """
        Defines the API-methods used by an IMPALA actor. Actors only step through an environment (n-steps at
        a time), collect the results and push them into the FIFO queue. Results include: The actions actually
        taken, the discounted accumulated returns for each action, the probability of each taken action according to
        the behavior policy.

        Args:
            env_stepper (EnvironmentStepper): The EnvironmentStepper Component to setp through the Env n steps
                in a single op call.
            fifo_queue (FIFOQueue): The FIFOQueue Component used to enqueue env sample runs (n-step).
        """
        # Perform n-steps in the env and insert the results into our FIFO-queue.
        def perform_n_steps_and_insert_into_fifo(self_, internal_states=None, time_step=0):
            # Take n steps in the environment.
            step_op, step_results = self_.call(
                env_stepper.step, internal_states, self.worker_sample_size, time_step
            )

            preprocessed_s, actions, rewards, returns, terminals, next_states, action_log_probs, \
                internal_states = self_.call(splitter.split, step_results)

            last_next_state = self_.call(next_states_slicer.slice, next_states, -1)
            initial_internal_states = self_.call(internal_states_slicer.slice, internal_states, 0)
            current_internal_states = self_.call(internal_states_slicer.slice, internal_states, -1)

            record = self_.call(
                merger.merge, preprocessed_s, actions, rewards, terminals, last_next_state,
                action_log_probs, initial_internal_states
            )

            # Insert results into the FIFOQueue.
            insert_op = self_.call(fifo_queue.insert_records, record)
            return step_op, insert_op, current_internal_states, returns, terminals

        self.root_component.define_api_method(
            "perform_n_steps_and_insert_into_fifo", perform_n_steps_and_insert_into_fifo
        )

        def reset(self):
            # Resets the environment running inside the agent.
            reset_op = self.call(env_stepper.reset)
            return reset_op

        self.root_component.define_api_method("reset", reset)

    def define_api_methods_learner(self, fifo_queue, splitter, preprocessor, policy, softmax, loss_function, optimizer):
        """
        Defines the API-methods used by an IMPALA learner. Its job is basically: Pull a batch from the
        FIFOQueue, split it up into its components and pass these through the loss function and into the optimizer for
        a learning update.

        Args:
            fifo_queue (FIFOQueue): The FIFOQueue Component used to enqueue env sample runs (n-step).
            splitter (ContainerSplitter): The DictSplitter Component to split up a batch from the queue along its
                items.
            policy (Policy): The Policy Component, which to update.
            loss_function (IMPALALossFunction): The IMPALALossFunction Component.
            optimizer (Optimizer): The optimizer that we use to calculate an update and apply it.
        """
        def update_from_memory(self_):
            records = self_.call(fifo_queue.get_records, self.update_spec["batch_size"])

            preprocessed_s, actions, rewards, terminals, last_s_prime, action_probs_mu, \
                initial_internal_states = self_.call(splitter.split, records)

            preprocessed_last_s_prime = self_.call(preprocessor.preprocess, last_s_prime)
            # TODO: should we concatenate preprocessed_s and preprocessed_last_s_prime?
            # Get the pi-action probs AND the values for all our states.
            state_values_pi, logits_pi, current_internal_states = \
                self_.call(policy.get_baseline_output, preprocessed_s, initial_internal_states)
            # And the values for the last states.
            bootstrapped_values, _, _ = \
                self_.call(policy.get_baseline_output, preprocessed_last_s_prime, current_internal_states)

            _, log_probabilities_pi = self_.call(softmax.get_probabilities_and_log_probs, logits_pi)

            # Calculate the loss.
            loss, loss_per_item = self_.call(
                loss_function.loss, log_probabilities_pi, action_probs_mu, state_values_pi, actions, rewards,
                terminals, bootstrapped_values
            )
            policy_vars = self_.call(policy._variables)
            # Pass vars and loss values into optimizer.
            step_op, loss, loss_per_item = self_.call(optimizer.step, policy_vars, loss, loss_per_item)

            # Return optimizer op and all loss values.
            return step_op, loss, loss_per_item

        self.root_component.define_api_method("update_from_memory", update_from_memory)

        #def _graph_fn_test_assign(self):
        #    ref = self.policy.variables["shared/policy/impala-network/text-stack/lstm-64/lstm-cell/kernel"]
        #    return self.assign_variable(ref, np.ones(shape=ref.shape, dtype=np.float32))

        #self.root_component.define_api_method("test_assign", _graph_fn_test_assign)

        def insert_dummy_records(self_):
            insert_op = self_.call(fifo_queue.insert_dummy_records)
            return insert_op

        self.root_component.define_api_method("insert_dummy_records", insert_dummy_records)

    def get_action(self, states, internal_states=None, use_exploration=True, extra_returns=None):
        pass

    def _observe_graph(self, preprocessed_states, actions, internals, rewards, terminals):
        self.graph_executor.execute(("insert_records", [preprocessed_states, actions, rewards, terminals]))

    def update(self, batch=None):
        if batch is None:
            return self.graph_executor.execute(("update_from_memory", self.update_spec["batch_size"]))
        else:
            raise RLGraphError("Cannot call update-from-batch on an IMPALA Agent.")

    def __repr__(self):
        return "IMPALAAgent(type={})".format(self.type)
<|MERGE_RESOLUTION|>--- conflicted
+++ resolved
@@ -185,12 +185,7 @@
             # Create a queue runner that takes care of pushing items into the queue from our actors.
 
             # TODO: backend specific
-<<<<<<< HEAD
-            #tf.train.add_queue_runner(tf.train.QueueRunner(self.fifo_queue.queue, enqueue_ops??))
-=======
-
             #tf.train.add_queue_runner(tf.train.QueueRunner(self.fifo_queue.queue, []))
->>>>>>> b3b72344
 
             # Extend input Space definitions to this Agent's specific API-methods.
             self.input_spaces.update(dict(
