# Copyright 2018/2019 The RLgraph authors. All Rights Reserved.
#
# Licensed under the Apache License, Version 2.0 (the "License");
# you may not use this file except in compliance with the License.
# You may obtain a copy of the License at
#
#     http://www.apache.org/licenses/LICENSE-2.0
#
# Unless required by applicable law or agreed to in writing, software
# distributed under the License is distributed on an "AS IS" BASIS,
# WITHOUT WARRANTIES OR CONDITIONS OF ANY KIND, either express or implied.
# See the License for the specific language governing permissions and
# limitations under the License.
# ==============================================================================

from __future__ import absolute_import
from __future__ import division
from __future__ import print_function

import numpy as np

from rlgraph import get_backend
from rlgraph.agents import Agent
from rlgraph.components import Component, Synchronizable, Memory, ContainerMerger, PrioritizedReplay
from rlgraph.components.loss_functions.sac_loss_function import SACLossFunction
from rlgraph.spaces import FloatBox, BoolBox, IntBox
from rlgraph.spaces.space_utils import sanity_check_space
from rlgraph.utils import RLGraphError
from rlgraph.utils.decorators import rlgraph_api, graph_fn
<<<<<<< HEAD
from rlgraph.utils.ops import flatten_op
from rlgraph.utils.util import strip_list
=======
from rlgraph.components import Memory, ContainerMerger, ContainerSplitter, PrioritizedReplay
from rlgraph.utils.util import strip_list
from rlgraph.utils.ops import flatten_op, DataOpTuple

>>>>>>> 3194f37b

if get_backend() == "tf":
    import tensorflow as tf
elif get_backend() == "pytorch":
    import torch


class SyncSpecification(object):
    """Describes a synchronization schedule, used to update the target value weights. The target values are gradually
    updates using exponential moving average as suggested by the paper."""
    def __init__(self, sync_interval=None, sync_tau=None):
        """
        Arguments:
            sync_interval: How often to update the target.
            sync_tau: The smoothing constant to use in the averaging. Setting to 1 replaces the values each iteration.
        """
        self.sync_interval = sync_interval
        self.sync_tau = sync_tau


class SACAgentComponent(Component):

    def __init__(self, agent, policy, q_function, preprocessor, memory, discount, initial_alpha, target_entropy,
                 optimizer, vf_optimizer, alpha_optimizer, q_sync_spec, num_q_functions=2):
        super(SACAgentComponent, self).__init__(nesting_level=0)
        self.agent = agent
        self._policy = policy
        self._preprocessor = preprocessor
        self._memory = memory
        self._q_functions = [q_function]
        self._q_functions += [q_function.copy(scope="{}-{}".format(q_function.scope, i + 1), trainable=True)
                              for i in range(num_q_functions - 1)]
        for q in self._q_functions:
            # TODO: is there a better way to do this?
            if "synchronizable" not in q.sub_components:
                q.add_components(Synchronizable(), expose_apis="sync")

        # Set number of return values for get_q_values graph_fn.
        self.graph_fn_num_outputs["_graph_fn_get_q_values"] = num_q_functions

        self._target_q_functions = [q.copy(scope="target-" + q.scope, trainable=True) for q in self._q_functions]
        for target_q in self._target_q_functions:
            # TODO: is there a better way to do this?
            if "synchronizable" not in target_q.sub_components:
                target_q.add_components(Synchronizable(), expose_apis="sync")
        self._optimizer = optimizer
        self.vf_optimizer = vf_optimizer
        self.alpha_optimizer = alpha_optimizer
        self.initial_alpha = initial_alpha
        self.log_alpha = None
        self.target_entropy = target_entropy
        self.loss_function = SACLossFunction(target_entropy=target_entropy, discount=discount)

        memory_items = ["states", "actions", "rewards", "next_states", "terminals"]
        self._merger = ContainerMerger(*memory_items)

        q_names = ["q_{}".format(i) for i in range(len(self._q_functions))]
        self._q_vars_merger = ContainerMerger(*q_names, scope="q_vars_merger")
<<<<<<< HEAD

        self.add_components(
            policy, preprocessor, memory, self._merger, #self._splitter,
            self.loss_function,
            optimizer, vf_optimizer, self._q_vars_merger
        )
=======
        # self._q_vars_splitter = ContainerSplitter(*q_names, scope="q_vars_splitter")

        self.add_components(policy, preprocessor, memory, self._merger, self._splitter, self.loss_function,
                            optimizer, vf_optimizer, self._q_vars_merger)  # , self._q_vars_splitter)
>>>>>>> 3194f37b
        self.add_components(*self._q_functions)
        self.add_components(*self._target_q_functions)
        if self.alpha_optimizer is not None:
            self.add_components(self.alpha_optimizer)

        self.steps_since_last_sync = None
        self.q_sync_spec = q_sync_spec

        self.env_action_space = None

    def check_input_spaces(self, input_spaces, action_space=None):
        for s in ["states", "actions", "env_actions", "preprocessed_states", "rewards", "terminals"]:
            sanity_check_space(input_spaces[s], must_have_batch_rank=True)

        self.env_action_space = input_spaces["env_actions"]

    def create_variables(self, input_spaces, action_space=None):
        self.steps_since_last_sync = self.get_variable("steps_since_last_sync", dtype="int", initializer=0)
        self.log_alpha = self.get_variable("log_alpha", dtype="float", initializer=np.log(self.initial_alpha))

    @rlgraph_api
    def get_policy_weights(self):
        return self._policy.variables()

    @rlgraph_api
    def get_q_weights(self):
        merged_weights = self._q_vars_merger.merge(*[q.variables() for q in self._q_functions])
        return merged_weights

    @rlgraph_api(must_be_complete=False)
    def set_policy_weights(self, weights):
        return self._policy.sync(weights)

    """ TODO: need to define the input space
    @rlgraph_api(must_be_complete=False)
    def set_q_weights(self, q_weights):
        split_weights = self._q_vars_splitter.split(q_weights)
        assert len(split_weights) == len(self._q_functions)
        update_ops = [q.sync(q_weights) for q_weights, q in zip(split_weights, self._q_functions)]
        update_ops.extend([q.sync(q_weights) for q_weights, q in zip(split_weights, self._target_q_functions)])
        return tuple(update_ops)
    """

    @rlgraph_api
    def preprocess_states(self, states):
        return self._preprocessor.preprocess(states)

    @rlgraph_api
    def insert_records(self, preprocessed_states, env_actions, rewards, next_states, terminals):
        records = self._merger.merge(preprocessed_states, env_actions, rewards, next_states, terminals)
        #records = dict(
        #    states=preprocessed_states, actions=actions, rewards=rewards, next_states=next_states, terminals=terminals
        #)
        return self._memory.insert_records(records)

    @rlgraph_api
    def update_from_memory(self, batch_size=64):
        records, sample_indices, importance_weights = self._memory.get_records(batch_size)
        result = self.update_from_external_batch(
            records["states"], records["actions"], records["rewards"], records["terminals"],
            records["next_states"], importance_weights
        )

        if isinstance(self._memory, PrioritizedReplay):
            update_pr_step_op = self._memory.update_records(sample_indices, result["critic_loss_per_item"])
            result["update_pr_step_op"] = update_pr_step_op

        return result

    @rlgraph_api
    def update_from_external_batch(
            self, preprocessed_states, env_actions, rewards, terminals, preprocessed_s_prime, importance_weights
    ):
        actions = self._graph_fn_one_hot(env_actions)

        actor_loss, actor_loss_per_item, critic_loss, critic_loss_per_item, alpha_loss, alpha_loss_per_item = \
            self.get_losses(preprocessed_states, actions, rewards, terminals, preprocessed_s_prime, importance_weights)

        policy_vars = self._policy.variables()
        q_vars = [q_func.variables() for q_func in self._q_functions]
        merged_q_vars = self._q_vars_merger.merge(*q_vars)
        critic_step_op, critic_loss, critic_loss_per_item = \
            self.vf_optimizer.step(merged_q_vars, critic_loss, critic_loss_per_item)

        actor_step_op, actor_loss, actor_loss_per_item = \
            self._optimizer.step(policy_vars, actor_loss, actor_loss_per_item)

        if self.target_entropy is not None:
<<<<<<< HEAD
            alpha_step_op = self._graph_fn_no_op()
            #alpha_step_op, alpha_loss, alpha_loss_per_item = self._optimizer.step(self.log_alpha, alpha_loss, alpha_loss_per_item)
        else:
            alpha_step_op = self._graph_fn_no_op()

=======
            alpha_step_op = self._graph_fn__update_alpha(alpha_loss, alpha_loss_per_item)
        else:
            alpha_step_op = self._graph_fn__no_op()
>>>>>>> 3194f37b
        # TODO: optimizer for alpha

        sync_op = self.sync_targets()

        # Increase the global training step counter.
        alpha_step_op = self._graph_fn_training_step(alpha_step_op)

        return dict(
            actor_step_op=actor_step_op,
            critic_step_op=critic_step_op,
            sync_op=sync_op,
            alpha_step_op=alpha_step_op,
            actor_loss=actor_loss,
            actor_loss_per_item=actor_loss_per_item,
            critic_loss=critic_loss,
            critic_loss_per_item=critic_loss_per_item,
            alpha_loss=alpha_loss,
            alpha_loss_per_item=alpha_loss_per_item
        )

<<<<<<< HEAD
=======
    @graph_fn(requires_variable_completeness=True)
    def _graph_fn__update_alpha(self, alpha_loss, alpha_loss_per_item):
        alpha_step_op, _, _ = self.alpha_optimizer.step(
            DataOpTuple([self.log_alpha]), alpha_loss, alpha_loss_per_item)
        return alpha_step_op

    def _compute_q_values(self, q_functions, states, actions):
        flat_actions = flatten_op(actions)
        state_actions = [states]
        for flat_key, action_component in self._policy.action_space.flatten().items():
            if isinstance(action_component, IntBox):
                state_actions.append(self._graph_fn__one_hot(flat_actions[flat_key]))
            else:
                state_actions.append(flat_actions[flat_key])
        state_actions = self._graph_fn__concat(*state_actions)
        return tuple(q.value_output(state_actions) for q in q_functions)

    @rlgraph_api
    def get_q_values(self, preprocessed_states, actions):
        q_values = self._compute_q_values(
            self._q_functions, preprocessed_states, actions
        )
        return q_values

>>>>>>> 3194f37b
    @rlgraph_api
    def get_losses(self, preprocessed_states, actions, rewards, terminals, preprocessed_next_states, importance_weights):
        # TODO: internal states

        samples_next = self._policy.get_action_and_log_prob(preprocessed_next_states, deterministic=False)
        next_sampled_actions = samples_next["action"]
        log_probs_next_sampled = samples_next["log_prob"]

        q_values_next_sampled = self.get_q_values(
            preprocessed_next_states, next_sampled_actions, target=True
        )
        q_values = self.get_q_values(preprocessed_states, actions)
        samples = self._policy.get_action_and_log_prob(preprocessed_states, deterministic=False)
        sampled_actions = samples["action"]
        log_probs_sampled = samples["log_prob"]
        q_values_sampled = self.get_q_values(preprocessed_states, sampled_actions)

        alpha = self._graph_fn_compute_alpha()

        return self.loss_function.loss(
            alpha,
            log_probs_next_sampled,
            q_values_next_sampled,
            q_values,
            log_probs_sampled,
            q_values_sampled,
            rewards,
            terminals
        )

    @rlgraph_api
    def get_preprocessed_state_and_action(self, states, deterministic=False):
        preprocessed_states = self._preprocessor.preprocess(states)
        return self.action_from_preprocessed_state(preprocessed_states, deterministic)

    @rlgraph_api
    def action_from_preprocessed_state(self, preprocessed_states, deterministic=False):
        out = self._policy.get_action(preprocessed_states, deterministic=deterministic)
        return out["action"], preprocessed_states

    @rlgraph_api(requires_variable_completeness=True)
    def reset_targets(self):
        ops = (target_q.sync(q.variables()) for q, target_q in zip(self._q_functions, self._target_q_functions))
        return tuple(ops)

    @rlgraph_api(requires_variable_completeness=True)
    def sync_targets(self):
        should_sync = self._graph_fn_get_should_sync()
        return self._graph_fn_sync(should_sync)

    @rlgraph_api
    def get_memory_size(self):
        return self._memory.get_size()

    @rlgraph_api  # `returns` are determined in ctor
    def _graph_fn_get_q_values(self, states, actions, target=False):
        backend = get_backend()

        #tf.one_hot(tf.cast(x=tensor, dtype=tf.int32), depth=5)

        flat_actions = flatten_op(actions)
        state_actions = [states]
        for flat_key, action_component in self._policy.action_space.flatten().items():
            state_actions.append(flat_actions[flat_key])

        if backend == "tf":
            state_actions = tf.concat(state_actions, axis=-1)
        elif backend == "pytorch":
            state_actions = torch.cat(state_actions, dim=-1)

        q_funcs = self._q_functions if target is False else self._target_q_functions
        return tuple(q.value_output(state_actions) for q in q_funcs)

    # TODO: Move this into generic AgentRootComponent.
    @graph_fn
    def _graph_fn_training_step(self, other_step_op=None):
        if self.agent is not None:
            add_op = tf.assign_add(self.agent.graph_executor.global_training_timestep, 1)
            op_list = [add_op] + [other_step_op] if other_step_op is not None else []
            with tf.control_dependencies(op_list):
                return tf.no_op() if other_step_op is None else other_step_op
        else:
            return tf.no_op() if other_step_op is None else other_step_op

    @graph_fn
    def _graph_fn_compute_alpha(self):
        backend = get_backend()
        if backend == "tf":
            return tf.exp(self.log_alpha)
        elif backend == "pytorch":
            return torch.exp(self.log_alpha)

    @graph_fn(returns=1, requires_variable_completeness=True)
    def _graph_fn_get_should_sync(self):
        if get_backend() == "tf":
            inc_op = tf.assign_add(self.steps_since_last_sync, 1)
            should_sync = inc_op >= self.q_sync_spec.sync_interval

            def reset_op():
                op = tf.assign(self.steps_since_last_sync, 0)
                with tf.control_dependencies([op]):
                    return tf.no_op()

            sync_op = tf.cond(
                pred=inc_op >= self.q_sync_spec.sync_interval,
                true_fn=reset_op,
                false_fn=tf.no_op
            )
            with tf.control_dependencies([sync_op]):
                return tf.identity(should_sync)
        else:
            raise NotImplementedError("TODO")

    @graph_fn(returns=1, requires_variable_completeness=True)
    def _graph_fn_sync(self, should_sync):
        assign_ops = []
        tau = self.q_sync_spec.sync_tau
        if tau != 1.0:
            all_source_vars = [source.get_variables(collections=None, custom_scope_separator="-") for source in self._q_functions]
            all_dest_vars = [destination.get_variables(collections=None, custom_scope_separator="-") for destination in self._target_q_functions]
            for source_vars, dest_vars in zip(all_source_vars, all_dest_vars):
                for (source_key, source_var), (dest_key, dest_var) in zip(sorted(source_vars.items()), sorted(dest_vars.items())):
                    assign_ops.append(tf.assign(dest_var, tau * source_var + (1.0 - tau) * dest_var))
        else:
            all_source_vars = [source.variables() for source in self._q_functions]
            for source_vars, destination in zip(all_source_vars, self._target_q_functions):
                assign_ops.append(destination.sync(source_vars))
        assert len(assign_ops) > 0
        grouped_op = tf.group(assign_ops)

        def assign_op():
            # Make sure we are returning no_op as opposed to reference
            with tf.control_dependencies([grouped_op]):
                return tf.no_op()

        cond_assign_op = tf.cond(should_sync, true_fn=assign_op, false_fn=tf.no_op)
        with tf.control_dependencies([cond_assign_op]):
            return tf.no_op()

    @graph_fn
    def _graph_fn_no_op(self):
        return tf.no_op()

    @graph_fn
    def _graph_fn_one_hot(self, env_actions):
        if isinstance(self.env_action_space, IntBox):
            return tf.one_hot(env_actions, depth=self.env_action_space.num_categories, axis=-1)
        return env_actions


class SACAgent(Agent):
    def __init__(self, double_q=True, initial_alpha=1.0, target_entropy=None, memory_spec=None, value_function_sync_spec=None, **kwargs):
        """
        This is an implementation of the Soft-Actor Critic algorithm.

        Paper: http://arxiv.org/abs/1801.01290

        Args:
            double_q (bool): Whether to train two q networks independently.
            initial_alpha (float): "The temperature parameter α determines the relative importance of the entropy term against the reward".
            memory_spec (Optional[dict,Memory]): The spec for the Memory to use for the DQN algorithm.
            update_spec (dict): Here we can have sync_interval or sync_tau (for the value network update).
        """

        super(SACAgent, self).__init__(
            # Continuous action space: Use squashed normal.
            # Discrete: Gumbel-softmax.
            policy_spec=dict(deterministic=False, bounded_distribution_type="squashed",
                             discrete_distribution_type="gumbel_softmax"),
            name=kwargs.pop("name", "sac-agent"),
            **kwargs
        )

        self.double_q = double_q
        self.target_entropy = target_entropy
        self.initial_alpha = initial_alpha

        # Assert that the synch interval is a multiple of the update_interval.
        if "sync_interval" in self.update_spec:
            if self.update_spec["sync_interval"] / self.update_spec["update_interval"] != \
                    self.update_spec["sync_interval"] // self.update_spec["update_interval"]:
                raise RLGraphError(
                    "ERROR: sync_interval ({}) must be multiple of update_interval "
                    "({})!".format(self.update_spec["sync_interval"], self.update_spec["update_interval"])
                )
        elif "sync_tau" in self.update_spec:
            if self.update_spec["sync_tau"] <= 0 or self.update_spec["sync_tau"] > 1.0:
                raise RLGraphError(
                    "sync_tau ({}) must be in interval (0.0, 1.0]!".format(self.update_spec["sync_tau"])
                )
        else:
            self.update_spec["sync_tau"] = 0.005  # The value mentioned in the paper

        # Extend input Space definitions to this Agent's specific API-methods.
        preprocessed_state_space = self.preprocessed_state_space.with_batch_rank()
        reward_space = FloatBox(add_batch_rank=True)
        terminal_space = BoolBox(add_batch_rank=True)

        self.iterations = self.update_spec["num_iterations"]
        self.batch_size = self.update_spec["batch_size"]

        float_action_space = self.action_space.with_batch_rank()
        if isinstance(self.action_space, IntBox):
            float_action_space = float_action_space.as_one_hot_float_space()

        self.input_spaces.update(dict(
            env_actions=self.action_space.with_batch_rank(),
            actions=float_action_space,
            preprocessed_states=preprocessed_state_space,
            rewards=reward_space,
            terminals=terminal_space,
            next_states=self.state_space.with_batch_rank(),
            preprocessed_next_states=preprocessed_state_space,
            states=self.state_space.with_batch_rank(add_batch_rank=True),
            batch_size=int,
            preprocessed_s_prime=self.state_space.with_batch_rank(add_batch_rank=True),
            importance_weights=FloatBox(add_batch_rank=True),
            deterministic=bool,
            weights="variables:{}".format(self.policy.scope)
        ))

        if value_function_sync_spec is None:
            value_function_sync_spec = SyncSpecification(
                sync_interval=self.update_spec["sync_interval"] // self.update_spec["update_interval"],
                sync_tau=self.update_spec["sync_tau"] if "sync_tau" in self.update_spec else 5e-3
            )

        self.memory = Memory.from_spec(memory_spec)
        self.alpha_optimizer = self.optimizer.copy(scope="alpha-" + self.optimizer.scope) if self.target_entropy is not None else None
        # TODO: Two options: a) Move all sub-components of the root into the root's ctor.
        # TODO: b) Pass the agent into root (already done) and then add sub-components here into the root (after ctoring the root), then refer to all sub-components as "agent.[...]". This way, the agent itself does not carry any components, just agent settings such as discount, etc.
        self.root_component = SACAgentComponent(
            agent=self,
            policy=self.policy,
            q_function=self.value_function,
            preprocessor=self.preprocessor,
            memory=self.memory,
            discount=self.discount,
            initial_alpha=self.initial_alpha,
            target_entropy=target_entropy,
            optimizer=self.optimizer,
            vf_optimizer=self.value_function_optimizer,
            alpha_optimizer=self.alpha_optimizer,
            q_sync_spec=value_function_sync_spec,
            num_q_functions=2 if self.double_q is True else 1
        )

        extra_optimizers = [self.value_function_optimizer]
        if self.alpha_optimizer is not None:
            extra_optimizers.append(self.alpha_optimizer)
        self.build_options = dict(optimizers=extra_optimizers)

        if self.auto_build:
            self._build_graph(
                [self.root_component], self.input_spaces, optimizer=self.optimizer,
                batch_size=self.update_spec["batch_size"],
                build_options=self.build_options
            )
            self.graph_built = True

    # TODO: Get rid of this method for all other Agents as well by separating root-component
    # TODO: from the Agent.
    def define_graph_api(self, *args, **kwargs):
        pass

    def set_weights(self, policy_weights, value_function_weights=None):
        # TODO: Overrides parent but should this be policy of value function?
        return self.graph_executor.execute((self.root_component.set_policy_weights, policy_weights))

    def get_weights(self):
        return self.graph_executor.execute(self.root_component.get_policy_weights)

    def get_action(self, states, internals=None, use_exploration=True, apply_preprocessing=True, extra_returns=None):
        # TODO: common pattern - move to Agent
        """
        Args:
            extra_returns (Optional[Set[str],str]): Optional string or set of strings for additional return
                values (besides the actions). Possible values are:
                - 'preprocessed_states': The preprocessed states after passing the given states through the
                preprocessor stack.
                - 'internal_states': The internal states returned by the RNNs in the NN pipeline.
                - 'used_exploration': Whether epsilon- or noise-based exploration was used or not.

        Returns:
            tuple or single value depending on `extra_returns`:
                - action
                - the preprocessed states
        """
        extra_returns = {extra_returns} if isinstance(extra_returns, str) else (extra_returns or set())
        # States come in without preprocessing -> use state space.
        if apply_preprocessing:
            call_method = self.root_component.get_preprocessed_state_and_action
            batched_states = self.state_space.force_batch(states)
        else:
            call_method = self.root_component.action_from_preprocessed_state
            batched_states = states
        remove_batch_rank = batched_states.ndim == np.asarray(states).ndim + 1

        # Increase timesteps by the batch size (number of states in batch).
        batch_size = len(batched_states)
        self.timesteps += batch_size

        # Control, which return value to "pull" (depending on `additional_returns`).
        return_ops = [1, 0] if "preprocessed_states" in extra_returns else [1]
        ret = self.graph_executor.execute((
            call_method,
            [batched_states, not use_exploration],  # deterministic = not use_exploration
            # 0=preprocessed_states, 1=action
            return_ops
        ))
        # We have a discrete action space -> Convert Gumble (relaxed one-hot) sample back into int type.
        # TODO: Move this into the graph.
        if isinstance(self.action_space, IntBox):
            if "preprocessed_states" in extra_returns:
                # try categorical re-sampling from relaxed one-hot vector.
                #ret = (np.asarray(np.random.choice(self.action_space.num_categories, p=ret[0][0])),
                #       ret[1])
                ret = (np.argmax(ret[0]).astype(self.action_space.dtype), ret[1])
            else:
                #ret = np.asarray(np.random.choice(self.action_space.num_categories, p=ret[0]))
                ret = np.argmax(ret).astype(self.action_space.dtype)

        if remove_batch_rank:
            return strip_list(ret)
        else:
            return ret

    def _observe_graph(self, preprocessed_states, actions, internals, rewards, next_states, terminals):
        self.graph_executor.execute((self.root_component.insert_records, [preprocessed_states, actions, rewards, next_states, terminals]))

    def update(self, batch=None):
        if batch is None:
            size = self.graph_executor.execute(self.root_component.get_memory_size)
            # TODO: is this necessary?
            if size < self.batch_size:
                return 0.0, 0.0, 0.0
            ret = self.graph_executor.execute((self.root_component.update_from_memory, [self.batch_size]))
        else:
            # No sequence indices means terminals are used in place.
            batch_input = [batch["states"], batch["actions"], batch["rewards"], batch["terminals"], batch["next_states"]]
            ret = self.graph_executor.execute((self.root_component.update_from_external_batch, batch_input))

        return ret["actor_loss"], ret["critic_loss"], ret["alpha_loss"]

    def reset(self):
        """
        Resets our preprocessor, but only if it contains stateful PreprocessLayer Components (meaning
        the PreprocessorStack has at least one variable defined).
        """
        if self.preprocessing_required and len(self.preprocessor.variables) > 0:
            self.graph_executor.execute("reset_preprocessor")
        self.graph_executor.execute(self.root_component.reset_targets)

    def __repr__(self):
        return "SACAgent(double-q={}, initial-alpha={}, target-entropy={})".format(
            self.double_q, self.initial_alpha, self.target_entropy
        )<|MERGE_RESOLUTION|>--- conflicted
+++ resolved
@@ -21,24 +21,19 @@
 
 from rlgraph import get_backend
 from rlgraph.agents import Agent
-from rlgraph.components import Component, Synchronizable, Memory, ContainerMerger, PrioritizedReplay
+from rlgraph.utils import RLGraphError
+from rlgraph.spaces import FloatBox, BoolBox, IntBox
+from rlgraph.components import Component, Synchronizable
 from rlgraph.components.loss_functions.sac_loss_function import SACLossFunction
-from rlgraph.spaces import FloatBox, BoolBox, IntBox
-from rlgraph.spaces.space_utils import sanity_check_space
-from rlgraph.utils import RLGraphError
 from rlgraph.utils.decorators import rlgraph_api, graph_fn
-<<<<<<< HEAD
-from rlgraph.utils.ops import flatten_op
-from rlgraph.utils.util import strip_list
-=======
 from rlgraph.components import Memory, ContainerMerger, ContainerSplitter, PrioritizedReplay
 from rlgraph.utils.util import strip_list
 from rlgraph.utils.ops import flatten_op, DataOpTuple
 
->>>>>>> 3194f37b
 
 if get_backend() == "tf":
     import tensorflow as tf
+    from rlgraph.utils import tf_util
 elif get_backend() == "pytorch":
     import torch
 
@@ -72,10 +67,6 @@
             # TODO: is there a better way to do this?
             if "synchronizable" not in q.sub_components:
                 q.add_components(Synchronizable(), expose_apis="sync")
-
-        # Set number of return values for get_q_values graph_fn.
-        self.graph_fn_num_outputs["_graph_fn_get_q_values"] = num_q_functions
-
         self._target_q_functions = [q.copy(scope="target-" + q.scope, trainable=True) for q in self._q_functions]
         for target_q in self._target_q_functions:
             # TODO: is there a better way to do this?
@@ -91,22 +82,14 @@
 
         memory_items = ["states", "actions", "rewards", "next_states", "terminals"]
         self._merger = ContainerMerger(*memory_items)
+        self._splitter = ContainerSplitter(*memory_items)
 
         q_names = ["q_{}".format(i) for i in range(len(self._q_functions))]
         self._q_vars_merger = ContainerMerger(*q_names, scope="q_vars_merger")
-<<<<<<< HEAD
-
-        self.add_components(
-            policy, preprocessor, memory, self._merger, #self._splitter,
-            self.loss_function,
-            optimizer, vf_optimizer, self._q_vars_merger
-        )
-=======
         # self._q_vars_splitter = ContainerSplitter(*q_names, scope="q_vars_splitter")
 
         self.add_components(policy, preprocessor, memory, self._merger, self._splitter, self.loss_function,
                             optimizer, vf_optimizer, self._q_vars_merger)  # , self._q_vars_splitter)
->>>>>>> 3194f37b
         self.add_components(*self._q_functions)
         self.add_components(*self._target_q_functions)
         if self.alpha_optimizer is not None:
@@ -114,14 +97,6 @@
 
         self.steps_since_last_sync = None
         self.q_sync_spec = q_sync_spec
-
-        self.env_action_space = None
-
-    def check_input_spaces(self, input_spaces, action_space=None):
-        for s in ["states", "actions", "env_actions", "preprocessed_states", "rewards", "terminals"]:
-            sanity_check_space(input_spaces[s], must_have_batch_rank=True)
-
-        self.env_action_space = input_spaces["env_actions"]
 
     def create_variables(self, input_spaces, action_space=None):
         self.steps_since_last_sync = self.get_variable("steps_since_last_sync", dtype="int", initializer=0)
@@ -155,19 +130,17 @@
         return self._preprocessor.preprocess(states)
 
     @rlgraph_api
-    def insert_records(self, preprocessed_states, env_actions, rewards, next_states, terminals):
-        records = self._merger.merge(preprocessed_states, env_actions, rewards, next_states, terminals)
-        #records = dict(
-        #    states=preprocessed_states, actions=actions, rewards=rewards, next_states=next_states, terminals=terminals
-        #)
+    def insert_records(self, preprocessed_states, actions, rewards, next_states, terminals):
+        records = self._merger.merge(preprocessed_states, actions, rewards, next_states, terminals)
         return self._memory.insert_records(records)
 
     @rlgraph_api
-    def update_from_memory(self, batch_size=64):
+    def update_from_memory(self, batch_size):
         records, sample_indices, importance_weights = self._memory.get_records(batch_size)
+        preprocessed_s, actions, rewards, preprocessed_s_prime, terminals = self._splitter.split(records)
+
         result = self.update_from_external_batch(
-            records["states"], records["actions"], records["rewards"], records["terminals"],
-            records["next_states"], importance_weights
+            preprocessed_s, actions, rewards, terminals, preprocessed_s_prime, importance_weights
         )
 
         if isinstance(self._memory, PrioritizedReplay):
@@ -178,10 +151,8 @@
 
     @rlgraph_api
     def update_from_external_batch(
-            self, preprocessed_states, env_actions, rewards, terminals, preprocessed_s_prime, importance_weights
+            self, preprocessed_states, actions, rewards, terminals, preprocessed_s_prime, importance_weights
     ):
-        actions = self._graph_fn_one_hot(env_actions)
-
         actor_loss, actor_loss_per_item, critic_loss, critic_loss_per_item, alpha_loss, alpha_loss_per_item = \
             self.get_losses(preprocessed_states, actions, rewards, terminals, preprocessed_s_prime, importance_weights)
 
@@ -195,17 +166,9 @@
             self._optimizer.step(policy_vars, actor_loss, actor_loss_per_item)
 
         if self.target_entropy is not None:
-<<<<<<< HEAD
-            alpha_step_op = self._graph_fn_no_op()
-            #alpha_step_op, alpha_loss, alpha_loss_per_item = self._optimizer.step(self.log_alpha, alpha_loss, alpha_loss_per_item)
-        else:
-            alpha_step_op = self._graph_fn_no_op()
-
-=======
             alpha_step_op = self._graph_fn__update_alpha(alpha_loss, alpha_loss_per_item)
         else:
             alpha_step_op = self._graph_fn__no_op()
->>>>>>> 3194f37b
         # TODO: optimizer for alpha
 
         sync_op = self.sync_targets()
@@ -226,8 +189,6 @@
             alpha_loss_per_item=alpha_loss_per_item
         )
 
-<<<<<<< HEAD
-=======
     @graph_fn(requires_variable_completeness=True)
     def _graph_fn__update_alpha(self, alpha_loss, alpha_loss_per_item):
         alpha_step_op, _, _ = self.alpha_optimizer.step(
@@ -252,7 +213,6 @@
         )
         return q_values
 
->>>>>>> 3194f37b
     @rlgraph_api
     def get_losses(self, preprocessed_states, actions, rewards, terminals, preprocessed_next_states, importance_weights):
         # TODO: internal states
@@ -261,16 +221,16 @@
         next_sampled_actions = samples_next["action"]
         log_probs_next_sampled = samples_next["log_prob"]
 
-        q_values_next_sampled = self.get_q_values(
-            preprocessed_next_states, next_sampled_actions, target=True
-        )
-        q_values = self.get_q_values(preprocessed_states, actions)
+        q_values_next_sampled = self._compute_q_values(
+            self._target_q_functions, preprocessed_next_states, next_sampled_actions
+        )
+        q_values = self._compute_q_values(self._q_functions, preprocessed_states, actions)
         samples = self._policy.get_action_and_log_prob(preprocessed_states, deterministic=False)
         sampled_actions = samples["action"]
         log_probs_sampled = samples["log_prob"]
-        q_values_sampled = self.get_q_values(preprocessed_states, sampled_actions)
-
-        alpha = self._graph_fn_compute_alpha()
+        q_values_sampled = self._compute_q_values(self._q_functions, preprocessed_states, sampled_actions)
+
+        alpha = self._graph_fn__compute_alpha()
 
         return self.loss_function.loss(
             alpha,
@@ -300,31 +260,28 @@
 
     @rlgraph_api(requires_variable_completeness=True)
     def sync_targets(self):
-        should_sync = self._graph_fn_get_should_sync()
-        return self._graph_fn_sync(should_sync)
+        should_sync = self._graph_fn_get__should_sync()
+        return self._graph_fn__sync(should_sync)
 
     @rlgraph_api
     def get_memory_size(self):
         return self._memory.get_size()
 
-    @rlgraph_api  # `returns` are determined in ctor
-    def _graph_fn_get_q_values(self, states, actions, target=False):
+    @graph_fn
+    def _graph_fn__compute_alpha(self):
         backend = get_backend()
-
-        #tf.one_hot(tf.cast(x=tensor, dtype=tf.int32), depth=5)
-
-        flat_actions = flatten_op(actions)
-        state_actions = [states]
-        for flat_key, action_component in self._policy.action_space.flatten().items():
-            state_actions.append(flat_actions[flat_key])
-
         if backend == "tf":
-            state_actions = tf.concat(state_actions, axis=-1)
+            return tf.exp(self.log_alpha)
         elif backend == "pytorch":
-            state_actions = torch.cat(state_actions, dim=-1)
-
-        q_funcs = self._q_functions if target is False else self._target_q_functions
-        return tuple(q.value_output(state_actions) for q in q_funcs)
+            return torch.exp(self.log_alpha)
+
+    @graph_fn(returns=1)
+    def _graph_fn__concat(self, *tensors):
+        backend = get_backend()
+        if backend == "tf":
+            return tf.concat([tf_util.ensure_batched(t) for t in tensors], axis=1)
+        elif backend == "pytorch":
+            raise NotImplementedError("TODO: pytorch support")
 
     # TODO: Move this into generic AgentRootComponent.
     @graph_fn
@@ -338,15 +295,15 @@
             return tf.no_op() if other_step_op is None else other_step_op
 
     @graph_fn
-    def _graph_fn_compute_alpha(self):
+    def _graph_fn__one_hot(self, tensor):
         backend = get_backend()
         if backend == "tf":
-            return tf.exp(self.log_alpha)
+            return tf.one_hot(tensor, depth=5)
         elif backend == "pytorch":
-            return torch.exp(self.log_alpha)
+            raise NotImplementedError("TODO: pytorch support")
 
     @graph_fn(returns=1, requires_variable_completeness=True)
-    def _graph_fn_get_should_sync(self):
+    def _graph_fn_get__should_sync(self):
         if get_backend() == "tf":
             inc_op = tf.assign_add(self.steps_since_last_sync, 1)
             should_sync = inc_op >= self.q_sync_spec.sync_interval
@@ -367,7 +324,7 @@
             raise NotImplementedError("TODO")
 
     @graph_fn(returns=1, requires_variable_completeness=True)
-    def _graph_fn_sync(self, should_sync):
+    def _graph_fn__sync(self, should_sync):
         assign_ops = []
         tau = self.q_sync_spec.sync_tau
         if tau != 1.0:
@@ -393,14 +350,8 @@
             return tf.no_op()
 
     @graph_fn
-    def _graph_fn_no_op(self):
+    def _graph_fn__no_op(self):
         return tf.no_op()
-
-    @graph_fn
-    def _graph_fn_one_hot(self, env_actions):
-        if isinstance(self.env_action_space, IntBox):
-            return tf.one_hot(env_actions, depth=self.env_action_space.num_categories, axis=-1)
-        return env_actions
 
 
 class SACAgent(Agent):
@@ -416,12 +367,8 @@
             memory_spec (Optional[dict,Memory]): The spec for the Memory to use for the DQN algorithm.
             update_spec (dict): Here we can have sync_interval or sync_tau (for the value network update).
         """
-
         super(SACAgent, self).__init__(
-            # Continuous action space: Use squashed normal.
-            # Discrete: Gumbel-softmax.
-            policy_spec=dict(deterministic=False, bounded_distribution_type="squashed",
-                             discrete_distribution_type="gumbel_softmax"),
+            policy_spec=dict(deterministic=False, bounded_distribution_type="squashed"),
             name=kwargs.pop("name", "sac-agent"),
             **kwargs
         )
@@ -454,13 +401,8 @@
         self.iterations = self.update_spec["num_iterations"]
         self.batch_size = self.update_spec["batch_size"]
 
-        float_action_space = self.action_space.with_batch_rank()
-        if isinstance(self.action_space, IntBox):
-            float_action_space = float_action_space.as_one_hot_float_space()
-
         self.input_spaces.update(dict(
-            env_actions=self.action_space.with_batch_rank(),
-            actions=float_action_space,
+            actions=self.action_space.with_batch_rank(),
             preprocessed_states=preprocessed_state_space,
             rewards=reward_space,
             terminals=terminal_space,
@@ -513,8 +455,6 @@
             )
             self.graph_built = True
 
-    # TODO: Get rid of this method for all other Agents as well by separating root-component
-    # TODO: from the Agent.
     def define_graph_api(self, *args, **kwargs):
         pass
 
@@ -563,18 +503,6 @@
             # 0=preprocessed_states, 1=action
             return_ops
         ))
-        # We have a discrete action space -> Convert Gumble (relaxed one-hot) sample back into int type.
-        # TODO: Move this into the graph.
-        if isinstance(self.action_space, IntBox):
-            if "preprocessed_states" in extra_returns:
-                # try categorical re-sampling from relaxed one-hot vector.
-                #ret = (np.asarray(np.random.choice(self.action_space.num_categories, p=ret[0][0])),
-                #       ret[1])
-                ret = (np.argmax(ret[0]).astype(self.action_space.dtype), ret[1])
-            else:
-                #ret = np.asarray(np.random.choice(self.action_space.num_categories, p=ret[0]))
-                ret = np.argmax(ret).astype(self.action_space.dtype)
-
         if remove_batch_rank:
             return strip_list(ret)
         else:
