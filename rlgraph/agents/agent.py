# Copyright 2018 The RLgraph authors. All Rights Reserved.
#
# Licensed under the Apache License, Version 2.0 (the "License");
# you may not use this file except in compliance with the License.
# You may obtain a copy of the License at
#
#     http://www.apache.org/licenses/LICENSE-2.0
#
# Unless required by applicable law or agreed to in writing, software
# distributed under the License is distributed on an "AS IS" BASIS,
# WITHOUT WARRANTIES OR CONDITIONS OF ANY KIND, either express or implied.
# See the License for the specific language governing permissions and
# limitations under the License.
# ==============================================================================

from __future__ import absolute_import
from __future__ import division
from __future__ import print_function

from collections import defaultdict
from functools import partial
import logging
import numpy as np

from rlgraph import get_backend
from rlgraph.components import Component, Exploration, PreprocessorStack, Synchronizable, Policy, Optimizer, \
    ValueFunction, DictMerger, ContainerSplitter
from rlgraph.graphs.graph_builder import GraphBuilder
from rlgraph.graphs.graph_executor import GraphExecutor
from rlgraph.spaces import Space, ContainerSpace
from rlgraph.utils.decorators import rlgraph_api, graph_fn
from rlgraph.utils.input_parsing import parse_execution_spec, parse_observe_spec, parse_update_spec
from rlgraph.utils.specifiable import Specifiable

if get_backend() == "tf":
    import tensorflow as tf


class Agent(Specifiable):
    """
    Generic agent defining RLGraph-API operations and parses and sanitizes configuration specs.
    """
    def __init__(self, state_space, action_space, discount=0.98,
                 preprocessing_spec=None, network_spec=None, internal_states_space=None,
                 policy_spec=None, value_function_spec=None,
                 exploration_spec=None, execution_spec=None, optimizer_spec=None, value_function_optimizer_spec=None,
                 observe_spec=None, update_spec=None,
                 summary_spec=None, saver_spec=None, auto_build=True, name="agent"):
        """
        Args:
            state_space (Union[dict,Space]): Spec dict for the state Space or a direct Space object.
            action_space (Union[dict,Space]): Spec dict for the action Space or a direct Space object.

            preprocessing_spec (Optional[list,PreprocessorStack]): The spec list for the different necessary states
                preprocessing steps or a PreprocessorStack object itself.

            discount (float): The discount factor (gamma).

            network_spec (Optional[list,NeuralNetwork]): Spec list for a NeuralNetwork Component or the NeuralNetwork
                object itself.

            internal_states_space (Optional[Union[dict,Space]]): Spec dict for the internal-states Space or a direct
                Space object for the Space(s) of the internal (RNN) states.

            policy_spec (Optional[dict]): An optional dict for further kwargs passing into the Policy c'tor.
            value_function_spec (list): Neural network specification for baseline.

            exploration_spec (Optional[dict]): The spec-dict to create the Exploration Component.
            execution_spec (Optional[dict,Execution]): The spec-dict specifying execution settings.
            optimizer_spec (Optional[dict,Optimizer]): The spec-dict to create the Optimizer for this Agent.

            value_function_optimizer_spec (dict): Optimizer config for value function otpimizer. If None, the optimizer
                spec for the policy is used (same learning rate and optimizer type).

            observe_spec (Optional[dict]): Spec-dict to specify `Agent.observe()` settings.
            update_spec (Optional[dict]): Spec-dict to specify `Agent.update()` settings.
            summary_spec (Optional[dict]): Spec-dict to specify summary settings.
            saver_spec (Optional[dict]): Spec-dict to specify saver settings.

            auto_build (Optional[bool]): If True (default), immediately builds the graph using the agent's
                graph builder. If false, users must separately call agent.build(). Useful for debugging or analyzing
                components before building.

            name (str): Some name for this Agent object.
        """
        super(Agent, self).__init__()

        self.name = name
        self.auto_build = auto_build
        self.graph_built = False
        self.logger = logging.getLogger(__name__)

        self.state_space = Space.from_spec(state_space).with_batch_rank(False)
        self.flat_state_space = self.state_space.flatten() if isinstance(self.state_space, ContainerSpace) else None
        self.logger.info("Parsed state space definition: {}".format(self.state_space))
        self.action_space = Space.from_spec(action_space).with_batch_rank(False)
        self.flat_action_space = self.action_space.flatten() if isinstance(self.action_space, ContainerSpace) else None
        self.logger.info("Parsed action space definition: {}".format(self.action_space))

        self.discount = discount

        # The agent's root-Component.
        self.root_component = Component(name=self.name, nesting_level=0)

        # Define the input-Spaces:
        # Tag the input-Space to `self.set_weights` as equal to whatever the variables-Space will be for
        # the Agent's policy Component.
        self.input_spaces = dict(
            states=self.state_space.with_batch_rank(),
        )

        # Construct the Preprocessor.
        self.preprocessor = PreprocessorStack.from_spec(preprocessing_spec)
        self.preprocessed_state_space = self.preprocessor.get_preprocessed_space(self.state_space)
        self.preprocessing_required = preprocessing_spec is not None and len(preprocessing_spec) > 0
        if self.preprocessing_required:
            self.logger.info("Preprocessing required.")
            self.logger.info("Parsed preprocessed-state space definition: {}".format(self.preprocessed_state_space))
        else:
            self.logger.info("No preprocessing required.")

        # Construct the Policy network.
        policy_spec = policy_spec or dict()
        if network_spec is not None:
            policy_spec["network_spec"] = network_spec
        if "action_space" not in policy_spec:
            policy_spec["action_space"] = self.action_space
        self.policy_spec = policy_spec
        # The behavioral policy of the algorithm. Also the one that gets updated.
        self.policy = Policy.from_spec(self.policy_spec)
        # Done by default.
        self.policy.add_components(Synchronizable(), expose_apis="sync")

        # Create non-shared baseline network.
        self.value_function = None
        if value_function_spec is not None:
            self.value_function = ValueFunction(network_spec=value_function_spec)
            self.value_function.add_components(Synchronizable(), expose_apis="sync")
            self.vars_merger = DictMerger("policy", "vf", scope="variable-dict-merger")
            self.vars_splitter = ContainerSplitter("policy", "vf", scope="variable-container-splitter")
        else:
            self.vars_merger = DictMerger("policy", scope="variable-dict-merger")
            self.vars_splitter = ContainerSplitter("policy", scope="variable-container-splitter")

        self.internal_states_space = Space.from_spec(internal_states_space)

        # An object implementing the loss function interface is only strictly needed
        # if automatic device strategies like multi-gpu are enabled. This is because
        # the device strategy needs to know the name of the loss function to infer the appropriate
        # operations.
        self.loss_function = None

        self.exploration = Exploration.from_spec(exploration_spec)
        self.execution_spec = parse_execution_spec(execution_spec)

        # Python-side experience buffer for better performance (may be disabled).
        self.default_env = "env_0"

        def factory_(i):
            if i < 2:
                return []
            return tuple([[] for _ in range(i)])

        self.states_buffer = defaultdict(list)  #partial(fact_, len(self.flat_state_space)))
        self.actions_buffer = defaultdict(partial(factory_, len(self.flat_action_space or [])))
        self.internals_buffer = defaultdict(list)
        self.rewards_buffer = defaultdict(list)
        self.next_states_buffer = defaultdict(list)  #partial(fact_, len(self.flat_state_space)))
        self.terminals_buffer = defaultdict(list)

        self.observe_spec = parse_observe_spec(observe_spec)

        # Global time step counter.
        self.timesteps = 0

        # Create the Agent's optimizer based on optimizer_spec and execution strategy.
        self.optimizer = None
        if optimizer_spec is not None:
            # Save spec in case agent needs to create more optimizers e.g. for baseline.
            self.optimizer_spec = optimizer_spec
            self.optimizer = Optimizer.from_spec(optimizer_spec)

        self.value_function_optimizer = None
        if self.value_function is not None:
            if value_function_optimizer_spec is None:
                vf_optimizer_spec = self.optimizer_spec
            else:
                vf_optimizer_spec = value_function_optimizer_spec
            vf_optimizer_spec["scope"] = "value-function-optimizer"
            self.value_function_optimizer = Optimizer.from_spec(vf_optimizer_spec)

        # Update-spec dict tells the Agent how to update (e.g. memory batch size).
        self.update_spec = parse_update_spec(update_spec)

        # Create our GraphBuilder and -Executor.
        self.graph_builder = GraphBuilder(action_space=self.action_space, summary_spec=summary_spec)
        self.graph_executor = GraphExecutor.from_spec(
            get_backend(),
            graph_builder=self.graph_builder,
            execution_spec=self.execution_spec,
            saver_spec=saver_spec
        )  # type: GraphExecutor

    def reset_env_buffers(self, env_id=None):
        """
        Resets an environment buffer for buffered `observe` calls.

        Args:
            env_id (Optional[str]): Environment id to reset. Defaults to a default environment if None provided.
        """
        if env_id is None:
            env_id = self.default_env
        del self.states_buffer[env_id]  # = ([] for _ in range(len(self.flat_state_space)))
        del self.actions_buffer[env_id]   # = ([] for _ in range(len(self.flat_action_space)))
        del self.internals_buffer[env_id]  # = []
        del self.rewards_buffer[env_id]  # = []
        del self.next_states_buffer[env_id]  # = ([] for _ in range(len(self.flat_state_space)))
        del self.terminals_buffer[env_id]  # = []

    def define_graph_api(self, *args, **kwargs):
        """
        Can be used to specify and then `self.define_api_method` the Agent's CoreComponent's API methods.
        Each agent implements this to build its algorithm logic.
        """
        agent = self

        if self.value_function is not None:
            # This avoids variable-incompleteness for the value-function component in a multi-GPU setup, where the root
            # value-function never performs any forward pass (only used as variable storage).
            @rlgraph_api(component=self.root_component)
            def get_state_values(root, preprocessed_states):
                vf = root.get_sub_component_by_name(agent.value_function.scope)
                return vf.value_output(preprocessed_states)

        # Add API methods for syncing.
        @rlgraph_api(component=self.root_component)
        def get_weights(root):
            policy = root.get_sub_component_by_name(agent.policy.scope)
            policy_weights = policy._variables()
            value_function_weights = None
            if agent.value_function is not None:
                value_func = root.get_sub_component_by_name(agent.value_function.scope)
                value_function_weights = value_func._variables()
            return dict(policy_weights=policy_weights, value_function_weights=value_function_weights)

        @rlgraph_api(component=self.root_component, must_be_complete=False)
        def set_weights(root, policy_weights, value_function_weights=None):
            policy = root.get_sub_component_by_name(agent.policy.scope)
            policy_sync_op = policy.sync(policy_weights)
            if value_function_weights is not None:
                assert agent.value_function is not None
                vf = root.get_sub_component_by_name(agent.value_function.scope)
                vf_sync_op = vf.sync(value_function_weights)
                return root._graph_fn_group(policy_sync_op, vf_sync_op)
            else:
                return policy_sync_op

        # TODO: Replace this with future on-the-fly-API-components.
        @graph_fn(component=self.root_component)
        def _graph_fn_group(root, *ops):
            if get_backend() == "tf":
                return tf.group(*ops)
            return ops[0]

        # To pre-process external data if needed.
        @rlgraph_api(component=self.root_component)
        def preprocess_states(root, states):
            preprocessor_stack = root.get_sub_component_by_name(agent.preprocessor.scope)
            return preprocessor_stack.preprocess(states)

    def _build_graph(self, root_components, input_spaces, **kwargs):
        """
        Builds the internal graph from the RLGraph meta-graph via the graph executor..
        """
        return self.graph_executor.build(root_components, input_spaces, **kwargs)

    def build(self, build_options=None):
        """
        Builds this agent. This method call only be called if the agent parameter "auto_build"
        was set to False.

        Args:
            build_options (Optional[dict]): Optional build options, see build doc.
        """
        assert not self.graph_built,\
            "ERROR: Attempting to build agent which has already been built. Ensure auto_build parameter is set to " \
            "False (was {}), and method has not been called twice".format(self.auto_build)

        # TODO let agent have a list of root-components
        return self._build_graph(
            [self.root_component], self.input_spaces, optimizer=self.optimizer,
            build_options=build_options, batch_size=self.update_spec["batch_size"]
        )

    def preprocess_states(self, states):
        """
        Applies the agent's preprocessor to one or more states, e.g. to preprocess external data
        before inserting to memory without acting. Returns identity if no preprocessor defined.

        Args:
            states (np.array): State(s) to preprocess.

        Returns:
            np.array: Preprocessed states.
        """
        if self.preprocessing_required:
            return self.call_api_method("preprocess_states", states)
        else:
            # Return identity.
            return states

    def get_action(self, states, internals=None, use_exploration=True, apply_preprocessing=True, extra_returns=None):
        """
        Returns action(s) for the passed state(s). If `states` is a single state, returns a single action, otherwise,
        returns a batch of actions, where batch-size = number of states passed in.

        Args:
            states (Union[dict,np.ndarray]): States dict/tuple or numpy array.
            internals (Union[dict,np.ndarray]): Internal states dict/tuple or numpy array.

            use_exploration (bool): If False, no exploration or sampling may be applied
                when retrieving an action.

            apply_preprocessing (bool): If True, apply any state preprocessors configured to the action. Set to
                false if all pre-processing is handled externally both for acting and updating.

            extra_returns (Optional[Set[str]]): Optional set of Agent-specific strings for additional return
                values (besides the actions). All Agents must support "preprocessed_states".

        Returns:
            any: Action(s) as dict/tuple/np.ndarray (depending on `self.action_space`).
                Optional: The preprocessed states as a 2nd return value.
        """
        raise NotImplementedError

    def observe(self, preprocessed_states, actions, internals, rewards, next_states, terminals, env_id=None,
                batched=False):
        """
        Observes an experience tuple or a batch of experience tuples. Note: If configured,
        first uses buffers and then internally calls _observe_graph() to actually run the computation graph.
        If buffering is disabled, this just routes the call to the respective `_observe_graph()` method of the
        child Agent.

        Args:
            preprocessed_states (Union[dict,ndarray]): Preprocessed states dict or array.
            actions (Union[dict,ndarray]): Actions dict or array containing actions performed for the given state(s).

            internals (Optional[list]): Internal state(s) returned by agent for the given states.Must be
                empty list if no internals available.

            rewards (Union[float,List[float]]): Scalar reward(s) observed.
            terminals (Union[bool,List[bool]]): Boolean indicating terminal.
            next_states (Union[dict,ndarray]): Preprocessed next states dict or array.

            env_id (Optional[str]): Environment id to observe for. When using vectorized execution and
                buffering, using environment ids is necessary to ensure correct trajectories are inserted.
                See `SingleThreadedWorker` for example usage.

            batched (bool): Whether given data (states, actions, etc..) is already batched or not.
        """
        # Check for illegal internals.
        if internals is None:
            internals = []

        if self.observe_spec["buffer_enabled"] is True:
            if env_id is None:
                env_id = self.default_env

            # If data is already batched, just have to extend our buffer lists.
            if batched:
                if self.flat_state_space is not None:
                    for i, flat_key in enumerate(self.flat_state_space.keys()):
                        self.states_buffer[env_id][i].extend(preprocessed_states[flat_key])
                        self.next_states_buffer[env_id][i].extend(next_states[flat_key])
                else:
                    self.states_buffer[env_id].extend(preprocessed_states)
                    self.next_states_buffer[env_id].extend(next_states)
                if self.flat_action_space is not None:
                    for i, flat_key in enumerate(self.flat_action_space.keys()):
                        self.actions_buffer[env_id][i].extend(actions[flat_key])
                else:
                    self.actions_buffer[env_id].extend(actions)
                self.internals_buffer[env_id].extend(internals)
                self.rewards_buffer[env_id].extend(rewards)
                self.terminals_buffer[env_id].extend(terminals)
            # Data is not batched, append single items (without creating new lists first!) to buffer lists.
            else:
                if self.flat_state_space is not None:
                    for i, flat_key in enumerate(self.flat_state_space.keys()):
                        self.states_buffer[env_id][i].append(preprocessed_states[flat_key])
                        self.next_states_buffer[env_id][i].append(next_states[flat_key])
                else:
                    self.states_buffer[env_id].append(preprocessed_states)
                    self.next_states_buffer[env_id].append(next_states)
                if self.flat_action_space is not None:
                    for i, flat_key in enumerate(self.flat_action_space.keys()):
                        self.actions_buffer[env_id][i].append(actions[flat_key])
                else:
                    self.actions_buffer[env_id].append(actions)
                self.internals_buffer[env_id].append(internals)
                self.rewards_buffer[env_id].append(rewards)
                self.terminals_buffer[env_id].append(terminals)

            buffer_is_full = len(self.rewards_buffer[env_id]) >= self.observe_spec["buffer_size"]

            # If the buffer (per environment) is full OR the episode was aborted:
            # Change terminal of last record artificially to True, insert and flush the buffer.
            if buffer_is_full or self.terminals_buffer[env_id][-1]:
                self.terminals_buffer[env_id][-1] = True

                # TODO: Apply n-step post-processing if necessary.
                if self.flat_action_space is not None:
                    actions_ = {key: np.asarray(self.actions_buffer[env_id][i]) for i, key in
                                enumerate(self.flat_action_space.keys())}
                else:
                    actions_ = np.asarray(self.actions_buffer[env_id])
                self._observe_graph(
                    preprocessed_states=np.asarray(self.states_buffer[env_id]),
                    actions=actions_,
                    internals=np.asarray(self.internals_buffer[env_id]),
                    rewards=np.asarray(self.rewards_buffer[env_id]),
                    next_states=np.asarray(self.next_states_buffer[env_id]),
                    terminals=np.asarray(self.terminals_buffer[env_id])
                )
                self.reset_env_buffers(env_id)
        else:
            if not batched:
                preprocessed_states = self.preprocessed_state_space.force_batch(preprocessed_states)
                next_states = self.preprocessed_state_space.force_batch(next_states)
                actions = self.action_space.force_batch(actions)
                rewards = [rewards]
                terminals = [terminals]

            self._observe_graph(preprocessed_states, actions, internals, rewards, next_states, terminals)

    def _observe_graph(self, preprocessed_states, actions, internals, rewards, next_states, terminals):
        """
        This methods defines the actual call to the computational graph by executing
        the respective graph op via the graph executor. Since this may use varied underlying
        components and api_methods, every agent defines which ops it may want to call. The buffered observer
        calls this method to move data into the graph.

        Args:
            preprocessed_states (Union[dict,ndarray]): Preprocessed states dict or array.
            actions (Union[dict,ndarray]): Actions dict or array containing actions performed for the given state(s).
            internals (Union[list]): Internal state(s) returned by agent for the given states. Must be an empty list
                if no internals available.
            rewards (Union[ndarray,list,float]): Scalar reward(s) observed.
            next_states (Union[dict, ndarray]): Preprocessed next states dict or array.
            terminals (Union[list,bool]): Boolean indicating terminal.
        """
        raise NotImplementedError

    def update(self, batch=None):
        """
        Performs an update on the computation graph either via externally experience or
        by sampling from an internal memory.

        Args:
            batch (Optional[dict]): Optional external data batch to use for update. If None, the
                agent should be configured to sample internally.

        Returns:
            float: The loss value calculated in this update.
        """
        raise NotImplementedError

    def import_observations(self, observations):
        """
        Bulk imports observations, potentially using device pre-fetching. Can be optionally
        implemented by agents requiring pre-training.

        Args:
            observations (dict): Dict or list of observation data.
        """
        pass

    def reset(self):
        """
        Must be implemented to define some reset behavior (before starting a new episode).
        This could include resetting the preprocessor and other Components.
        """
        pass  # optional

    def terminate(self):
        """
        Terminates the Agent, so it will no longer be usable.
        Things that need to be cleaned up should be placed into this function, e.g. closing sessions
        and other open connections.
        """
        self.graph_executor.terminate()

    def call_api_method(self, op, inputs=None, return_ops=None):
        """
        Utility method to call any desired api method on the graph, identified via output socket.
        Delegate this call to the RLGraph graph executor.

        Args:
            op (str): Name of the api method.

            inputs (Optional[dict,np.array]): Dict specifying the provided api_methods for (key=input space name,
                values=the values that should go into this space (e.g. numpy arrays)).
        Returns:
            any: Result of the op call.
        """
        return self.graph_executor.execute((op, inputs, return_ops))

    def export_graph(self, filename=None):
        """
        Any algorithm defined as a full-graph, as opposed to mixed (mixed Python and graph control flow)
        should be able to export its graph for deployment.

        Args:
            filename (str): Export path. Depending on the backend, different filetypes may be required.
        """
        self.graph_executor.export_graph_definition(filename)

    def store_model(self, path=None, add_timestep=True):
        """
        Store model using the backend's check-pointing mechanism.

        Args:
            path (str): Path to model directory.

            add_timestep (bool): Indicates if current training step should be appended to exported model.
                If false, may override previous checkpoints.
        """
        self.graph_executor.store_model(path=path, add_timestep=add_timestep)

    def load_model(self, checkpoint_directory=None, checkpoint_path=None):
        """
        Loads model from specified path location using the following semantics:

        If checkpoint directory and checkpoint path are given, attempts to find `checkpoint_path` as relative path from
        `checkpoint_directory`.

        If a checkpoint directory is given but no path (e.g. because timestep of checkpoint is not known in advance),
        attempts to fetch latest check-point.

        If no directory is given, attempts to fetch checkpoint from the full absolute path `checkpoint_path'.

        Args:
            checkpoint_directory (str): Optional path to directory containing checkpoint(s).
            checkpoint_path (str): Path to specific model checkpoint.
        """
        self.graph_executor.load_model(checkpoint_directory=checkpoint_directory, checkpoint_path=checkpoint_path)

    def get_weights(self):
        """
        Returns all weights relevant for the agent's policy for syncing purposes.

        Returns:
            any: Weights and optionally weight meta data for this model.
        """
        return self.graph_executor.execute("get_weights")

    def set_weights(self, policy_weights):
        """
        Sets policy weights of this agent, e.g. for external syncing purposes.

        Args:
            policy_weights (any): Weights and optionally meta data to update depending on the backend.

        Raises:
            ValueError if weights do not match graph weights in shapes and types.
        """
<<<<<<< HEAD
        return self.graph_executor.execute(("set_weights", weights))

    def post_process(self, batch):
        """
        Optional method to post-processes a batch if post-processing is off-loaded to workers instead of
        executed by a central learner before computing the loss.

        The post-processing function must be able to post-process batches of multiple environments
        and episodes with non-terminated fragments via sequence-indices.

        This enables efficient processing of multi-environment batches.

        Args:
            batch (dict): Batch to process. Must contain key 'sequence-indices' to describe where
                environment fragments end (even if the corresponding episode has not terminated.

        Returns:
            any: Post-processed batch.
        """
        pass
=======
        return self.graph_executor.execute(("set_weights", policy_weights))
>>>>>>> 8af6884d
<|MERGE_RESOLUTION|>--- conflicted
+++ resolved
@@ -564,8 +564,7 @@
         Raises:
             ValueError if weights do not match graph weights in shapes and types.
         """
-<<<<<<< HEAD
-        return self.graph_executor.execute(("set_weights", weights))
+        return self.graph_executor.execute(("set_weights", policy_weights))
 
     def post_process(self, batch):
         """
@@ -584,7 +583,4 @@
         Returns:
             any: Post-processed batch.
         """
-        pass
-=======
-        return self.graph_executor.execute(("set_weights", policy_weights))
->>>>>>> 8af6884d
+        pass