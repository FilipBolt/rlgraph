# Copyright 2018 The RLgraph authors. All Rights Reserved.
#
# Licensed under the Apache License, Version 2.0 (the "License");
# you may not use this file except in compliance with the License.
# You may obtain a copy of the License at
#
#     http://www.apache.org/licenses/LICENSE-2.0
#
# Unless required by applicable law or agreed to in writing, software
# distributed under the License is distributed on an "AS IS" BASIS,
# WITHOUT WARRANTIES OR CONDITIONS OF ANY KIND, either express or implied.
# See the License for the specific language governing permissions and
# limitations under the License.
# ==============================================================================

from __future__ import absolute_import
from __future__ import division
from __future__ import print_function

from copy import deepcopy

from rlgraph.components import PreprocessorStack
from rlgraph.environments import SequentialVectorEnv
from six.moves import xrange as range_
import numpy as np
import time

from rlgraph.utils import dtype
from rlgraph import SMALL_NUMBER
from rlgraph.backend_system import get_distributed_backend
from rlgraph.execution.environment_sample import EnvironmentSample
from rlgraph.execution.ray import RayExecutor
from rlgraph.execution.ray.ray_actor import RayActor
from rlgraph.execution.ray.ray_util import ray_compress

if get_distributed_backend() == "ray":
    import ray


@ray.remote
class RayWorker(RayActor):
    """
    Ray wrapper for single threaded worker, provides further api methods to interact
    with the agent used in the worker.
    """

    def __init__(self, agent_config, env_spec, worker_spec, frameskip=1):
        """
        Creates agent and environment for Ray worker.

        Args:
            agent_config (dict): Agent configuration dict.
            env_spec (dict): Environment config for environment to run.
            worker_spec (dict): Worker parameters.
            frameskip (int): How often actions are repeated after retrieving them from the agent.
        """
        assert get_distributed_backend() == "ray"
        # Internal frameskip of env.
        self.env_frame_skip = env_spec.get("frameskip", 1)
        # Worker computes weights for prioritized sampling.
        worker_spec = deepcopy(worker_spec)
        self.worker_computes_weights = worker_spec.pop("worker_computes_weights", True)
        self.n_step_adjustment = worker_spec.pop("n_step_adjustment", 1)
        self.num_environments = worker_spec.pop("num_worker_environments", 1)
        self.env_ids = ["env_{}".format(i) for i in range_(self.num_environments)]
        num_background_envs = worker_spec.pop("num_background_envs", 1)

        # TODO from spec once we decided on generic vectorization.
        self.vector_env = SequentialVectorEnv(self.num_environments, env_spec, num_background_envs)

        # Then update agent config.
        agent_config['state_space'] = self.vector_env.state_space
        agent_config['action_space'] = self.vector_env.action_space

        self.discount = agent_config.get("discount", 0.99)
        # Python based preprocessor as image resizing is broken in TF.

        self.preprocessors = dict()
        preprocessing_spec = agent_config.get("preprocessing_spec", None)
        for env_id in self.env_ids:
            self.preprocessors[env_id] = self.setup_preprocessor(preprocessing_spec,
                                                                 self.vector_env.state_space)
        self.agent = self.setup_agent(agent_config, worker_spec)
        self.worker_frameskip = frameskip

        # Save these so they can be fetched after training if desired.
        self.episode_rewards = list()
        self.episode_timesteps = list()
        self.total_worker_steps = 0
        self.episodes_executed = 0

        # Step time and steps done per call to execute_and_get to measure throughput of this worker.
        self.sample_times = list()
        self.sample_steps = list()
        self.sample_env_frames = list()

        # To continue running through multiple exec calls.
        self.last_states = self.vector_env.reset_all()
        self.agent.reset()
        self.env_states_buffer = np.zeros(shape=(self.num_environments, )
                                          + self.agent.preprocessed_state_space.shape,
                                          dtype=dtype(self.agent.preprocessed_state_space.dtype, to="np"))
        self.last_ep_timesteps = [0 for _ in range_(self.num_environments)]
        self.last_ep_rewards = [0 for _ in range_(self.num_environments)]
        # Was the last state a terminal state so env should be reset in next call?
        self.last_terminals = [False for _ in range_(self.num_environments)]

    def get_constructor_success(self):
        """
        For debugging: fetch the last attribute. Will fail if constructor failed.
        """
        return not self.last_terminals[0]

    def setup_preprocessor(self, preprocessing_spec, in_space):
        if preprocessing_spec is not None:
            # TODO remove once discussed.
            # TODO move ingraph for python component assembly.
            preprocessing_spec = deepcopy(preprocessing_spec)
            in_space = deepcopy(in_space)
            # Set scopes.
            scopes = [preprocessor["scope"] for preprocessor in preprocessing_spec]
            # Set backend to python.
            for spec in preprocessing_spec:
                spec["backend"] = "python"
            processor_stack = PreprocessorStack(*preprocessing_spec, backend="python")
            build_space = in_space
            for sub_comp_scope in scopes:
                processor_stack.sub_components[sub_comp_scope].create_variables(input_spaces=dict(
<<<<<<< HEAD
                    inputs=in_space
=======
                    apply=[build_space]
>>>>>>> a952e6a0
                ), action_space=None)
                build_space = processor_stack.sub_components[sub_comp_scope].get_preprocessed_space(build_space)
            processor_stack.reset()
            return processor_stack
        else:
            return None

    def setup_agent(self, agent_config, worker_spec):
        """
        Sets up agent, potentially modifying its configuration via worker specific settings.
        """
        sample_exploration = worker_spec.pop("sample_exploration", False)
        # Adjust exploration for this worker.
        if sample_exploration:
            exploration_min_value = worker_spec.pop("exploration_min_value", 0.0)
            epsilon_spec = agent_config["exploration_spec"]["epsilon_spec"]

            if "decay_spec" in epsilon_spec:
                decay_from = epsilon_spec["decay_spec"]["from"]
                assert decay_from >= exploration_min_value, \
                    "Min value for exploration sampling must be smaller than" \
                    "decay_from {} in exploration_spec but is {}.".format(decay_from, exploration_min_value)

                # Sample a new initial epsilon from the interval [exploration_min_value, decay_from).
                sampled_from = np.random.uniform(low=exploration_min_value, high=decay_from)
                epsilon_spec["decay_spec"]["from"] = sampled_from

        # Worker execution spec may differ from controller/learner.
        worker_exec_spec = worker_spec.get("execution_spec", None)
        if worker_exec_spec is not None:
            agent_config.update(execution_spec=worker_exec_spec)

        return RayExecutor.build_agent_from_config(agent_config)

    def execute_and_get_timesteps(
        self,
        num_timesteps,
        max_timesteps_per_episode=0,
        use_exploration=True,
        break_on_terminal=False
    ):
        """
        Collects and returns time step experience.

        Args:
            break_on_terminal (Optional[bool]): If true, breaks when a terminal is encountered. If false,
                executes exactly 'num_timesteps' steps.
        """
        start = time.monotonic()
        timesteps_executed = 0
        episodes_executed = [0 for _ in range_(self.num_environments)]
        env_frames = 0

        sample_states, sample_actions, sample_rewards, sample_terminals = dict(), dict(), dict(), dict()
        env_states, episode_rewards, episode_timesteps = list(), list(), list()
        next_states = [np.zeros_like(self.last_states) for _ in range_(self.num_environments)]
        is_reset = False

        # Reset envs and Agent either if finished an episode in current loop or if last state
        # from previous execution was terminal for that environment.
        for i, env_id in enumerate(self.env_ids):
            sample_states[env_id] = list()
            sample_actions[env_id] = list()
            sample_rewards[env_id] = list()
            sample_terminals[env_id] = list()

            if self.last_terminals[i] is True:
                # Reset this environment.
                env_states.append(self.vector_env.reset(i))
                if not is_reset:
                    self.agent.reset()
                else:
                    is_reset = True
                # The reward accumulated over one episode.
                # print("Restart env {} episode from reward {} and step {}".format(env_id, self.last_ep_rewards[i],
                #                                                            self.last_ep_timesteps[i]))
                episode_rewards.append(0)
                episode_timesteps.append(0)
            else:
                # Continue training between calls.
                env_states.append(self.last_states[i])
                # print("Continue env {} episode from reward {} and step {}".format(env_id, self.last_ep_rewards[i],
                #                                                            self.last_ep_timesteps[i]))
                episode_rewards.append(self.last_ep_rewards[i])
                episode_timesteps.append(self.last_ep_timesteps[i])

        # Whether the episode in each env has terminated.
        terminals = [False for _ in range_(self.num_environments)]
        while timesteps_executed < num_timesteps:
            # state_batch = self.agent.state_space.force_batch(env_states)
            for i, env_id in enumerate(self.env_ids):
                state = self.agent.state_space.force_batch(env_states[i])
                if self.preprocessors[env_id] is not None:
                    self.env_states_buffer[i] = self.preprocessors[env_id].preprocess(state)
                else:
                    self.env_states_buffer[i] = env_states[i]

            # print('states buffer before act: {}'.format(self.env_states_buffer.shape))
            actions = self.agent.get_action(states=self.env_states_buffer,
                                            use_exploration=use_exploration, apply_preprocessing=False)
            rewards = dict()
            for i, env_id in enumerate(self.env_ids):
                sample_states[env_id].append(self.env_states_buffer[i])
                sample_actions[env_id].append(actions[i])
                # Also init step rewards here for frame skip accumulation.
                rewards[env_id] = 0

            # Accumulate the reward over n env-steps and envs (equals one action pick). n=self.frameskip.
            for _ in range_(self.worker_frameskip):
                next_states, step_rewards, terminals, infos = self.vector_env.step(actions=actions)
                env_frames += 1

                for i, env_id in enumerate(self.env_ids):
                    rewards[env_id] += step_rewards[i]
                # TODO Break when all or any are terminal?
                if np.any(terminals):
                    break

            timesteps_executed += self.num_environments
            env_states = next_states

            # Do accounting for each environment.
            for i, env_id in enumerate(self.env_ids):
                # Update samples.
                episode_timesteps[i] += 1
                # Each position is the running episode reward of that episosde. Add step reward.
                episode_rewards[i] += rewards[env_id]
                sample_rewards[env_id].append(rewards[env_id])
                sample_terminals[env_id].append(terminals[i])

                # Terminate and reset episode for that environment.
                if terminals[i] or (0 < max_timesteps_per_episode <= episode_timesteps[i]):
                    # print("terminated episode with reward : {} and timestep {}".format(
                    #     episode_rewards[i], episode_timesteps[i]))
                    self.episode_rewards.append(episode_rewards[i])
                    self.episode_timesteps.append(episode_timesteps[i])
                    episodes_executed[i] += 1
                    self.episodes_executed += 1

                    # Reset this environment and its preprocecssor stack.
                    env_states[i] = self.vector_env.reset(i)
                    if self.preprocessors[env_id] is not None:
                        self.preprocessors[env_id].reset()
                    episode_rewards[i] = 0
                    episode_timesteps[i] = 0

            if 0 < num_timesteps <= timesteps_executed or (break_on_terminal and np.any(terminals)):
                self.total_worker_steps += timesteps_executed
                break

        self.last_terminals = terminals
        self.last_states = env_states
        self.last_ep_rewards = episode_rewards
        self.last_ep_timesteps = episode_timesteps

        total_time = (time.monotonic() - start) or 1e-10
        self.sample_steps.append(timesteps_executed)
        self.sample_times.append(total_time)
        self.sample_env_frames.append(env_frames)

        # Merge results into one batch.
        batch_states, batch_actions, batch_rewards, batch_next_states, batch_terminals = list(), list(), list(),\
            list(), list()

        for i, env_id in enumerate(self.env_ids):
            env_sample_states = np.squeeze(sample_states[env_id])

            # Get next states for this environment's trajectory.
            env_sample_next_states = env_sample_states[1:]
            batch_states.extend(env_sample_states)
            if terminals[i]:
                next_state = np.zeros_like(next_states[0])
            else:
                next_state = next_states[i]

            next_state = self.agent.state_space.force_batch(next_state)
            if self.preprocessors[env_id] is not None:
                next_state = self.preprocessors[env_id].preprocess(next_state)

            # print('next state shape append: {}'.format(next_state.shape))
            batch_next_states.extend(env_sample_next_states)
            #  next_state = self.agent.preprocessed_state_space.force_batch(next_state)
            batch_next_states.extend(next_state)
            batch_actions.extend(sample_actions[env_id])
            batch_rewards.extend(sample_rewards[env_id])
            batch_terminals.extend(sample_terminals[env_id])

        sample_batch, batch_size = self._process_sample_if_necessary(batch_states, batch_actions,
            batch_rewards, batch_next_states, batch_terminals)

        # Note that the controller already evaluates throughput so there is no need
        # for each worker to calculate expensive statistics now.
        return EnvironmentSample(
            sample_batch=sample_batch,
            batch_size=batch_size,
            metrics=dict(
                runtime=total_time,
                # Agent act/observe throughput.
                timesteps_executed=timesteps_executed,
                ops_per_second=(timesteps_executed / total_time),
            )
        )

    @ray.method(num_return_vals=2)
    def execute_and_get_with_count(
        self,
        num_timesteps,
        max_timesteps_per_episode=0,
        use_exploration=True,
        break_on_terminal=False
    ):
        sample = self.execute_and_get_timesteps(num_timesteps, max_timesteps_per_episode,
                                                use_exploration, break_on_terminal)
        return sample, sample.batch_size

    def set_policy_weights(self, weights):
        self.agent.set_policy_weights(weights)

    def get_workload_statistics(self):
        """
        Returns performance results for this worker.

        Returns:
            dict: Performance metrics.
        """
        # Adjust env frames for internal env frameskip:
        adjusted_frames = [env_frames * self.env_frame_skip for env_frames in self.sample_env_frames]
        if len(self.episode_rewards) > 0:
            min_episode_reward = np.min(self.episode_rewards)
            max_episode_reward = np.max(self.episode_rewards)
            mean_episode_reward = np.mean(self.episode_rewards)
            final_episode_reward = self.episode_rewards[-1]
        else:
            # Will be aggregated in executor.
            min_episode_reward = None
            max_episode_reward = None
            mean_episode_reward = None
            final_episode_reward = None

        return dict(
            episode_timesteps=self.episode_timesteps,
            episode_rewards=self.episode_rewards,
            min_episode_reward=min_episode_reward,
            max_episode_reward=max_episode_reward,
            mean_episode_reward=mean_episode_reward,
            final_episode_reward=final_episode_reward,
            episodes_executed=self.episodes_executed,
            worker_steps=self.total_worker_steps,
            mean_worker_ops_per_second=sum(self.sample_steps) / sum(self.sample_times),
            mean_worker_env_frames_per_second=sum(adjusted_frames) / sum(self.sample_times)
        )

    def _process_sample_if_necessary(self, states, actions, rewards, next_states, terminals):
        """
        Post-processes sample, e.g. by computing priority weights, compressing, applying
        n-step corrections, ported from ray RLLib.

        Args:
            states (list): List of states.
            actions (list): List of actions.
            rewards (list): List of rewards.
            next_states: (list): List of next_states.
            terminals (list): List of terminals.

        Returns:
            dict: Sample batch dict.
        """
        if self.n_step_adjustment > 1:
            for i in range_(len(rewards) - self.n_step_adjustment + 1):
                # Ignore terminals.
                if terminals[i]:
                    continue
                for j in range_(1, self.n_step_adjustment):
                    next_states[i] = next_states[i + j]
                    rewards[i] += self.discount ** j * rewards[i + j]

                    # Set remaining reward to 0.
                    if terminals[i + j]:
                        break

            # Truncate.
            new_len = len(states) - self.n_step_adjustment + 1
            for arr in [states, actions, rewards, next_states, terminals]:
                del arr[new_len:]

        weights = np.ones_like(rewards)

        # Compute loss-per-item.
        if self.worker_computes_weights:
            # Next states were just collected, we batch process them here.
            # TODO we can merge this preprocessing into the same call.
            _, loss_per_item = self.agent.update(
                dict(
                    states=states,
                    actions=actions,
                    rewards=rewards,
                    terminals=terminals,
                    next_states=next_states,
                    importance_weights=weights
                )
            )
            weights = np.abs(loss_per_item) + SMALL_NUMBER

        return dict(
            states=[ray_compress(state) for state in states],
            actions=actions,
            rewards=rewards,
            terminals=terminals,
            importance_weights=weights
        ), len(rewards)<|MERGE_RESOLUTION|>--- conflicted
+++ resolved
@@ -18,16 +18,15 @@
 from __future__ import print_function
 
 from copy import deepcopy
-
-from rlgraph.components import PreprocessorStack
-from rlgraph.environments import SequentialVectorEnv
+import numpy as np
 from six.moves import xrange as range_
-import numpy as np
 import time
 
 from rlgraph.utils import dtype
 from rlgraph import SMALL_NUMBER
 from rlgraph.backend_system import get_distributed_backend
+from rlgraph.components import PreprocessorStack
+from rlgraph.environments import SequentialVectorEnv
 from rlgraph.execution.environment_sample import EnvironmentSample
 from rlgraph.execution.ray import RayExecutor
 from rlgraph.execution.ray.ray_actor import RayActor
@@ -126,11 +125,7 @@
             build_space = in_space
             for sub_comp_scope in scopes:
                 processor_stack.sub_components[sub_comp_scope].create_variables(input_spaces=dict(
-<<<<<<< HEAD
-                    inputs=in_space
-=======
                     apply=[build_space]
->>>>>>> a952e6a0
                 ), action_space=None)
                 build_space = processor_stack.sub_components[sub_comp_scope].get_preprocessed_space(build_space)
             processor_stack.reset()
