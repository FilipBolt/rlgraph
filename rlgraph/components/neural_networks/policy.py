--- conflicted
+++ resolved
@@ -47,13 +47,7 @@
                 one.
 
             action_space (Space): The action Space within which this Component will create actions.
-<<<<<<< HEAD
-=======
-
-            writable (bool): Whether this Policy can be synced to by another (equally structured) Policy.
-                Default: False.
-
->>>>>>> a9fc9e33
+
             action_adapter_spec (Optional[dict]): A spec-dict to create an ActionAdapter. Use None for the default
                 ActionAdapter object.
 
