# Copyright 2018/2019 The RLgraph authors. All Rights Reserved.
#
# Licensed under the Apache License, Version 2.0 (the "License");
# you may not use this file except in compliance with the License.
# You may obtain a copy of the License at
#
#     http://www.apache.org/licenses/LICENSE-2.0
#
# Unless required by applicable law or agreed to in writing, software
# distributed under the License is distributed on an "AS IS" BASIS,
# WITHOUT WARRANTIES OR CONDITIONS OF ANY KIND, either express or implied.
# See the License for the specific language governing permissions and
# limitations under the License.
# ==============================================================================

from __future__ import absolute_import
from __future__ import division
from __future__ import print_function

import numpy as np
from rlgraph import get_backend
from rlgraph.components.layers.preprocessing import PreprocessLayer
from rlgraph.spaces import IntBox, FloatBox
from rlgraph.spaces.space_utils import sanity_check_space, get_space_from_op
from rlgraph.utils import pytorch_one_hot
from rlgraph.utils.decorators import rlgraph_api
<<<<<<< HEAD
=======
from rlgraph.utils.ops import unflatten_op, FLATTEN_SCOPE_PREFIX
>>>>>>> ea737c2b
from rlgraph.utils.numpy import one_hot
from rlgraph.utils.ops import unflatten_op

if get_backend() == "tf":
    import tensorflow as tf
elif get_backend() == "pytorch":
    import torch


class ReShape(PreprocessLayer):
    """
    A reshaping preprocessor that takes an input and reshapes it into a new shape.
    Also supports special options for time/batch rank manipulations and complete flattening
    (including IntBox categories).
    """
    def __init__(self, new_shape=None, flatten=False, flatten_categories=None, fold_time_rank=False,
                 unfold_time_rank=False, time_major=None, scope="reshape", **kwargs):
        """
        Args:
            new_shape (Optional[Dict[str,Tuple[int]],Tuple[int]]): A dict of str/tuples or a single tuple
                specifying the new-shape(s) to use (for each auto key in case of a Container input Space).
                At most one of the ranks in any new_shape may be -1 to indicate flexibility in that dimension.
                NOTE: Shape does not include batch- or time-ranks. If you want to manipulate these directly, use
                the fold_time_rank/unfold_time_rank options.

            flatten (bool): Whether to simply flatten the input Space into a single rank. This does not include
                batch- or time-ranks. These can be processed separately by the other ctor options.
                If flatten is True, new_shape must be None.

            flatten_categories (Union[Dict[str,int],int]): Only important if `flatten` is True and incoming space is
                an IntBox. Specifies, how to also flatten IntBox categories by giving the exact number of int
                categories generally or by flat-dict key.
                Default: None.

            fold_time_rank (bool): Whether to fold the time rank into a single batch rank.
                E.g. from (None, None, 2, 3) to (None, 2, 3). Providing both `fold_time_rank` (True) and
                `new_shape` is allowed.

            unfold_time_rank (bool): Whether to unfold the time rank from a currently common batch+time-rank.
                The exact size of the time rank to unfold is determined automatically via the original sample.
                Providing both `unfold_time_rank` (True) and `new_shape` is
                allowed.

            time_major (Optional[bool]): Only used if not None and if unfold_time_rank is True. Specifies whether the
                time rank should come before the batch rank after unfolding.
        """
        super(ReShape, self).__init__(space_agnostic=True, scope=scope, **kwargs)

        assert flatten is False or new_shape is None, "ERROR: If `flatten` is True, `new_shape` must be None!"
        assert fold_time_rank is False or unfold_time_rank is False,\
            "ERROR: Can only either fold or unfold the time-rank! Both `fold_time_rank` and `unfold_time_rank` cannot " \
            "be True at the same time."

        # The new shape specifications.
        self.new_shape = new_shape
        self.flatten = flatten
        self.flatten_categories = flatten_categories
        self.fold_time_rank = fold_time_rank
        self.unfold_time_rank = unfold_time_rank
        self.time_major = time_major

    def get_preprocessed_space(self, space):
        ret = {}
        for key, single_space in space.flatten().items():
            class_ = type(single_space)

            # Determine the actual shape (not batch/time ranks).
            if self.flatten is True:
                if type(single_space) == IntBox and self.flatten_categories is not False:
                    assert self.flatten_categories is not None,\
                        "ERROR: `flatten_categories` must not be None if `flatten` is True and input is IntBox!"
                    new_shape = (self.get_num_categories(key, single_space),)
                    class_ = FloatBox
                else:
                    new_shape = (single_space.flat_dim,)
            else:
                new_shape = self.new_shape[key] if isinstance(self.new_shape, dict) else self.new_shape

            # Check the batch/time rank options.
            if self.fold_time_rank is True:
                sanity_check_space(single_space, must_have_batch_rank=True, must_have_time_rank=True)
                ret[key] = class_(
                    shape=single_space.shape if new_shape is None else new_shape,
                    add_batch_rank=True, add_time_rank=False
                )
            # Time rank should be unfolded from batch rank with the given dimension.
            elif self.unfold_time_rank is True:
                sanity_check_space(single_space, must_have_batch_rank=True, must_have_time_rank=False)
                ret[key] = class_(
                    shape=single_space.shape if new_shape is None else new_shape,
                    add_batch_rank=True, add_time_rank=True,
                    time_major=self.time_major if self.time_major is not None else False
                )
            # Only change the actual shape (leave batch/time ranks as is).
            else:
                time_major = single_space.time_major
                ret[key] = class_(shape=single_space.shape if new_shape is None else new_shape,
                                  add_batch_rank=single_space.has_batch_rank,
                                  add_time_rank=single_space.has_time_rank, time_major=time_major)
        ret = unflatten_op(ret)
        return ret

    def get_num_categories(self, key, single_space):
        if self.flatten_categories is True and isinstance(single_space, IntBox):
            num_categories = single_space.flat_dim_with_categories
        elif isinstance(self.flatten_categories, dict):
            if key.startswith(FLATTEN_SCOPE_PREFIX):
                key = key[1:]
            num_categories = self.flatten_categories.get(key, 1)
        else:
            num_categories = self.flatten_categories
        return num_categories

    @rlgraph_api(flatten_ops=True, split_ops=True, add_auto_key_as_first_param=True)
    def _graph_fn_apply(self, key, preprocessing_inputs, input_before_time_rank_folding=None):
        """
        Reshapes the input to the specified new shape.

        Args:
            preprocessing_inputs (SingleDataOp): The input to reshape.
            input_before_time_rank_folding (Optional[SingleDataOp]): The original input (before!) the time-rank had
                been folded (this was done in a different ReShape Component). Serves if `self.unfold_time_rank` is True
                to figure out the exact time-rank dimension to unfold.

        Returns:
            SingleDataOp: The reshaped input.
        """
        assert self.unfold_time_rank is False or input_before_time_rank_folding is not None

        if self.backend == "python" or get_backend() == "python":
            # Create a one-hot axis for the categories at the end?
            num_categories = self.get_num_categories(key, get_space_from_op(preprocessing_inputs))
            if num_categories and num_categories > 1:
                preprocessing_inputs = one_hot(preprocessing_inputs, depth=num_categories)

            if self.unfold_time_rank:
                new_shape = (-1, -1) + preprocessing_inputs.shape[1:]
            elif self.fold_time_rank:
                new_shape = (-1,) + preprocessing_inputs.shape[2:]
            else:
                new_shape = self.get_preprocessed_space(get_space_from_op(preprocessing_inputs)).get_shape(
                    with_batch_rank=-1, with_time_rank=-1
                )

            # Dynamic new shape inference:
            # If both batch and time rank must be left alone OR the time rank must be unfolded from a currently common
            # batch+time 0th rank, get these two dynamically.
            if len(preprocessing_inputs.shape) > 2 and new_shape[0] == -1 and new_shape[1] == -1:
                # Time rank unfolding. Get the time rank from original input.
                if self.unfold_time_rank is True:
                    original_shape = input_before_time_rank_folding.shape
                    new_shape = (original_shape[0], original_shape[1]) + new_shape[2:]
                # No time-rank unfolding, but we do have both batch- and time-rank.
                else:
                    input_shape = preprocessing_inputs.shape
                    # Batch and time rank stay as is.
                    new_shape = (input_shape[0], input_shape[1]) + new_shape[2:]

            return np.reshape(preprocessing_inputs, newshape=new_shape)

        elif get_backend() == "pytorch":
            # Create a one-hot axis for the categories at the end?
            num_categories = self.get_num_categories(key, get_space_from_op(preprocessing_inputs))
            if num_categories and num_categories > 1:
                preprocessing_inputs = pytorch_one_hot(preprocessing_inputs, depth=num_categories)

            if self.unfold_time_rank:
                new_shape = (-1, -1) + preprocessing_inputs.shape[1:]
            elif self.fold_time_rank:
                new_shape = (-1,) + preprocessing_inputs.shape[2:]
            else:
                new_shape = self.get_preprocessed_space(get_space_from_op(preprocessing_inputs)).get_shape(
                    with_batch_rank=-1, with_time_rank=-1
                )

            # Dynamic new shape inference:
            # If both batch and time rank must be left alone OR the time rank must be unfolded from a currently common
            # batch+time 0th rank, get these two dynamically.
            if len(new_shape) > 2 and new_shape[0] == -1 and new_shape[1] == -1:
                # Time rank unfolding. Get the time rank from original input.
                if self.unfold_time_rank is True:
                    original_shape = input_before_time_rank_folding.shape
                    new_shape = (original_shape[0], original_shape[1]) + new_shape[2:]
                # No time-rank unfolding, but we do have both batch- and time-rank.
                else:
                    input_shape = preprocessing_inputs.shape
                    # Batch and time rank stay as is.
                    new_shape = (input_shape[0], input_shape[1]) + new_shape[2:]

            # print("Reshaping input of shape {} to new shape {} (flatten = {})".format(preprocessing_inputs.shape,
            #                                                                           new_shape, self.flatten))

            old_size = np.prod(list(preprocessing_inputs.shape))
            new_size = np.prod(new_shape)

            # The problem here is the following: Input has dim e.g. [4, 256, 1, 1]
            # -> If shape inference in spaces failed, output dim is not correct -> reshape will attempt
            # something like reshaping to [256].
            if self.flatten and preprocessing_inputs.dim() > 1:
                flattened_shape_without_batchrank = np.prod(preprocessing_inputs.shape[1:])
                flattened_shape = (preprocessing_inputs.shape[0],) + (flattened_shape_without_batchrank,)
                return torch.reshape(preprocessing_inputs, flattened_shape)
            # If new shape does not fit into old shape, batch inference failed -> try to restore:
            # Equal except batch rank -> return as is:
            elif old_size != new_size:
                if tuple(preprocessing_inputs.shape[1:]) == new_shape:
                    return preprocessing_inputs
                else:
                    # Attempt to rescue reshape by combining new shape with batch dim.
                    full_new_shape = (preprocessing_inputs.shape[0],) + new_shape
                    return torch.reshape(preprocessing_inputs, full_new_shape)
            else:
                return torch.reshape(preprocessing_inputs, new_shape)

        elif get_backend() == "tf":
            # Create a one-hot axis for the categories at the end?
            space = get_space_from_op(preprocessing_inputs)
            num_categories = self.get_num_categories(key, space)
            if num_categories and num_categories > 1:
                preprocessing_inputs_ = tf.one_hot(
                    preprocessing_inputs, depth=num_categories, axis=-1, dtype="float32"
                )
                if hasattr(preprocessing_inputs, "_batch_rank"):
                    preprocessing_inputs_._batch_rank = preprocessing_inputs._batch_rank
                if hasattr(preprocessing_inputs, "_time_rank"):
                    preprocessing_inputs_._time_rank = preprocessing_inputs._time_rank
                preprocessing_inputs = preprocessing_inputs_

            if self.unfold_time_rank:
                list_shape = preprocessing_inputs.shape.as_list()
                assert len(list_shape) == 1 or list_shape[1] is not None,\
                    "ERROR: Cannot unfold. `preprocessing_inputs` (with shape {}) " \
                    "already seems to be unfolded!".format(list_shape)
                new_shape = (-1, -1) + tuple(list_shape[1:])
            elif self.fold_time_rank:
                new_shape = (-1,) + tuple(preprocessing_inputs.shape.as_list()[2:])
            else:
                new_shape = self.get_preprocessed_space(get_space_from_op(preprocessing_inputs)).get_shape(
                    with_batch_rank=-1, with_time_rank=-1
                )

            # Dynamic new shape inference:
            # If both batch and time rank must be left alone OR the time rank must be unfolded from a currently common
            # batch+time 0th rank, get these two dynamically.
            if len(new_shape) >= 2 and new_shape[0] == -1 and new_shape[1] == -1:
                # Time rank unfolding. Get the time rank from original input.
                if self.unfold_time_rank is True:
                    original_shape = tf.shape(input_before_time_rank_folding)
                    new_shape = (original_shape[0], original_shape[1]) + new_shape[2:]
                # No time-rank unfolding, but we do have both batch- and time-rank.
                else:
                    input_shape = tf.shape(preprocessing_inputs)
                    # Batch and time rank stay as is.
                    new_shape = (input_shape[0], input_shape[1]) + new_shape[2:]

            reshaped = tf.reshape(tensor=preprocessing_inputs, shape=new_shape, name="reshaped")

            # Have to place the time rank back in as unknown (for the auto Space inference).
            if type(self.unfold_time_rank) == int:
                reshaped._batch_rank = 0
                reshaped._time_rank = 1
                return reshaped
                # TODO: replace placeholder with default value by _batch_rank/_time_rank properties.
                #return tf.placeholder_with_default(reshaped, shape=(None, None) + new_shape[2:])
            else:
                # TODO: add other cases of reshaping and fix batch/time rank hints.
                if self.fold_time_rank:
                    reshaped._batch_rank = 0
                elif self.unfold_time_rank:
                    reshaped._batch_rank = 1 if self.time_major is True else 0
                    reshaped._time_rank = 0 if self.time_major is True else 1
                else:
                    if space.has_batch_rank is True:
                        if space.time_major is False:
                            reshaped._batch_rank = 0
                        else:
                            reshaped._time_rank = 0
                            reshaped._batch_rank = 1
                    if space.has_time_rank is True:
                        reshaped._time_rank = 0 if space.time_major is True else 1

                return reshaped<|MERGE_RESOLUTION|>--- conflicted
+++ resolved
@@ -18,18 +18,15 @@
 from __future__ import print_function
 
 import numpy as np
+
 from rlgraph import get_backend
 from rlgraph.components.layers.preprocessing import PreprocessLayer
 from rlgraph.spaces import IntBox, FloatBox
 from rlgraph.spaces.space_utils import sanity_check_space, get_space_from_op
 from rlgraph.utils import pytorch_one_hot
 from rlgraph.utils.decorators import rlgraph_api
-<<<<<<< HEAD
-=======
+from rlgraph.utils.numpy import one_hot
 from rlgraph.utils.ops import unflatten_op, FLATTEN_SCOPE_PREFIX
->>>>>>> ea737c2b
-from rlgraph.utils.numpy import one_hot
-from rlgraph.utils.ops import unflatten_op
 
 if get_backend() == "tf":
     import tensorflow as tf
