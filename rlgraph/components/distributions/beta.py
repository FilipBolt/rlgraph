--- conflicted
+++ resolved
@@ -18,14 +18,11 @@
 from __future__ import print_function
 
 from rlgraph import get_backend
+from rlgraph.components.action_adapters import BetaDistributionAdapter
 from rlgraph.components.distributions.distribution import Distribution
-<<<<<<< HEAD
 from rlgraph.spaces.space_utils import sanity_check_space
 from rlgraph.spaces import Tuple, FloatBox
-=======
->>>>>>> 0b7a17a0
 from rlgraph.utils.decorators import rlgraph_api, graph_fn
-from rlgraph.components.action_adapters import BetaDistributionAdapter
 
 if get_backend() == "tf":
     import tensorflow_probability as tfp
@@ -79,13 +76,12 @@
 
     @graph_fn
     def _graph_fn_sample_deterministic(self, distribution):
-<<<<<<< HEAD
+        mean = None
         if get_backend() == "tf":
-            return distribution.mean()
+            mean = distribution.mean()
         elif get_backend() == "pytorch":
-            return distribution.mean
-=======
-        return self._graph_fn_squash(distribution.mean())
+            mean = distribution.mean
+        return self._graph_fn_squash(mean)
 
     @graph_fn
     def _graph_fn_sample_stochastic(self, distribution):
@@ -98,5 +94,4 @@
         return super(Beta, self)._graph_fn_log_prob(distribution, raw_values)
 
     def get_action_adapter_type(self):
-        return BetaDistributionAdapter
->>>>>>> 0b7a17a0
+        return BetaDistributionAdapter